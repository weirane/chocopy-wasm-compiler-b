--- conflicted
+++ resolved
@@ -96,7 +96,7 @@
     case "ArrayExpression":
       c.firstChild(); //go into ArrayExpression, should be at [
 
-      var elements : Array<Expr<null>> = [];
+      var elements : Array<Expr<SourceLocation>> = [];
       var firstIteration = true;
       //parse elements in list
       while(c.nextSibling()) { //next element in list, if there is one
@@ -120,7 +120,11 @@
       console.log(elements)
 
       c.parent(); //up from ArrayExpression
-      return { tag: "listliteral", elements }
+      return { 
+        a: location,
+        tag: "listliteral", 
+        elements 
+      }
 
     case "BinaryExpression":
       c.firstChild(); // go to lhs 
@@ -216,13 +220,13 @@
     case "MemberExpression":
       c.firstChild(); // Focus on object
       var objExpr = traverseExpr(c, s);
-<<<<<<< HEAD
       c.nextSibling(); // Focus on . or [
       if (s.substring(c.from, c.to) == "[") {
         c.nextSibling(); // Focus on index expr
         var idxExpr = traverseExpr(c, s);
         c.parent();
         return {
+          a: location,
           tag: "index",
           obj: objExpr,
           index: idxExpr
@@ -232,21 +236,11 @@
         var propName = s.substring(c.from, c.to);
         c.parent();
         return {
-            tag: "lookup",
-            obj: objExpr,
-            field: propName
-        }
-=======
-      c.nextSibling(); // Focus on .
-      c.nextSibling(); // Focus on property
-      var propName = s.substring(c.from, c.to);
-      c.parent();
-      return {
-        a: location,
-        tag: "lookup",
-        obj: objExpr,
-        field: propName
->>>>>>> 4500a195
+          a: location,
+          tag: "lookup",
+          obj: objExpr,
+          field: propName
+        }
       }
       
     case "self":
