--- conflicted
+++ resolved
@@ -106,15 +106,11 @@
 
   const wasmSource = `(module
     (import "js" "memory" (memory 1))
-<<<<<<< HEAD
-    (func $assert_not_none (import "imports" "assert_not_none") (param i32) (result i32))
     (func $index_out_of_bounds (import "imports" "index_out_of_bounds") (param i32) (param i32) (result i32))
-=======
     (func $division_by_zero (import "imports" "division_by_zero") (param i32) (param i32) (param i32) (result i32))
     (func $assert_not_none (import "imports" "assert_not_none") (param i32) (param i32) (param i32) (result i32))
     (func $stack_push (import "imports" "stack_push") (param i32))
     (func $stack_clear (import "imports" "stack_clear"))
->>>>>>> 683fee37
     (func $print_num (import "imports" "print_num") (param i32) (result i32))
     (func $print_bool (import "imports" "print_bool") (param i32) (result i32))
     (func $print_none (import "imports" "print_none") (param i32) (result i32))
