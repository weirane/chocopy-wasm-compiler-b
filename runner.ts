--- conflicted
+++ resolved
@@ -71,33 +71,21 @@
 
 
 // export async function run(source : string, config: Config) : Promise<[Value, compiler.GlobalEnv, GlobalTypeEnv, string]> {
-<<<<<<< HEAD
-export async function run(source : string, config: Config, optimize=true) : Promise<[Value, GlobalEnv, GlobalTypeEnv, string, WebAssembly.WebAssemblyInstantiatedSource]> {
-  const parsed = parse(source);
-  var [tprogram, tenv] = tc(config.typeEnv, parsed);
-  if (optimize) {
-=======
+
 export async function run(source : string, config: Config, astOpt: boolean = false, irOpt: boolean = false) : Promise<[Value, GlobalEnv, GlobalTypeEnv, string, WebAssembly.WebAssemblyInstantiatedSource, string]> {
   const parsed = parse(source);
   var [tprogram, tenv] = tc(config.typeEnv, parsed);
   if(astOpt){
->>>>>>> f2db6a46
     tprogram = optimizeAst(tprogram);
   }
   const globalEnv = augmentEnv(config.env, tprogram);
   var irprogram = lowerProgram(tprogram, globalEnv);
-<<<<<<< HEAD
-  if (optimize) {
-    irprogram = optimizeIr(irprogram);
-  }
-=======
+
   if(irOpt){
     irprogram = optimizeIr(irprogram);
   }
   printProgIR(irprogram);
 
-
->>>>>>> f2db6a46
   const progTyp = tprogram.a[0];
   var returnType = "";
   var returnExpr = "";
