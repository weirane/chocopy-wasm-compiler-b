// This is a mashup of tutorials from:
//
// - https://github.com/AssemblyScript/wabt.js/
// - https://developer.mozilla.org/en-US/docs/WebAssembly/Using_the_JavaScript_API

import wabt from 'wabt';
import { compile, GlobalEnv } from './compiler';
import {parse} from './parser';
import {emptyLocalTypeEnv, GlobalTypeEnv, tc, tcStmt} from  './type-check';
import { Program, Type, Value, SourceLocation } from './ast';
import { PyValue, NONE, BOOL, NUM, CLASS } from "./utils";
import { lowerProgram } from './lower';
import { removeGenerics } from './remove-generics';

export type Config = {
  importObject: any;
  // env: compiler.GlobalEnv,
  env: GlobalEnv,
  typeEnv: GlobalTypeEnv,
  functions: string        // prelude functions
}

export var sourceCode = "";

// NOTE(joe): This is a hack to get the CLI Repl to run. WABT registers a global
// uncaught exn handler, and this is not allowed when running the REPL
// (https://nodejs.org/api/repl.html#repl_global_uncaught_exceptions). No reason
// is given for this in the docs page, and I haven't spent time on the domain
// module to figure out what's going on here. It doesn't seem critical for WABT
// to have this support, so we patch it away.
if(typeof process !== "undefined") {
  const oldProcessOn = process.on;
  process.on = (...args : any) : any => {
    if(args[0] === "uncaughtException") { return; }
    else { return oldProcessOn.apply(process, args); }
  };
}

export async function runWat(source : string, importObject : any) : Promise<any> {
  const wabtInterface = await wabt();
  const myModule = wabtInterface.parseWat("test.wat", source);
  var asBinary = myModule.toBinary({});
  var wasmModule = await WebAssembly.instantiate(asBinary.buffer, importObject);
  const result = (wasmModule.instance.exports.exported_func as any)();
  return [result, wasmModule];
}


export function augmentEnv(env: GlobalEnv, prog: Program<[Type, SourceLocation]>) : GlobalEnv {
  const newGlobals = new Map(env.globals);
  const newClasses = new Map(env.classes);

  var newOffset = env.offset;
  prog.inits.forEach((v) => {
    newGlobals.set(v.name, true);
  });
  prog.classes.forEach(cls => {
    const classFields = new Map();
    cls.fields.forEach((field, i) => classFields.set(field.name, [i, field.value]));
    newClasses.set(cls.name, classFields);
  });
  return {
    globals: newGlobals,
    classes: newClasses,
    locals: env.locals,
    labels: env.labels,
    offset: newOffset
  }
}


// export async function run(source : string, config: Config) : Promise<[Value, compiler.GlobalEnv, GlobalTypeEnv, string]> {
export async function run(source : string, config: Config) : Promise<[Value, GlobalEnv, GlobalTypeEnv, string, WebAssembly.WebAssemblyInstantiatedSource]> {
  const parsed = parse(source);
<<<<<<< HEAD
  sourceCode = source;
  const [tprogram, tenv] = tc(config.typeEnv, parsed);
=======
  console.log(parsed);
  const specialized = removeGenerics(parsed);
  console.log(specialized);
  const [tprogram, tenv] = tc(config.typeEnv, specialized);
>>>>>>> 47cbfacb
  const globalEnv = augmentEnv(config.env, tprogram);
  const irprogram = lowerProgram(tprogram, globalEnv);
  const progTyp = tprogram.a[0];
  var returnType = "";
  var returnExpr = "";
  // const lastExpr = parsed.stmts[parsed.stmts.length - 1]
  // const lastExprTyp = lastExpr.a;
  // console.log("LASTEXPR", lastExpr);
  if(progTyp !== NONE) {
    returnType = "(result i32)";
    returnExpr = "(local.get $$last)"
  } 
  let globalsBefore = config.env.globals;
  // const compiled = compiler.compile(tprogram, config.env);
  const compiled = compile(irprogram, globalEnv);

  const globalImports = [...globalsBefore.keys()].map(name =>
    `(import "env" "${name}" (global $${name} (mut i32)))`
  ).join("\n");
  const globalDecls = compiled.globals.map(name =>
    `(global $${name} (export "${name}") (mut i32) (i32.const 0))`
  ).join("\n");

  const importObject = config.importObject;
  if(!importObject.js) {
    const memory = new WebAssembly.Memory({initial:2000, maximum:2000});
    importObject.js = { memory: memory };
  }

  const wasmSource = `(module
    (import "js" "memory" (memory 1))
    (func $division_by_zero (import "imports" "division_by_zero") (param i32) (param i32) (param i32) (result i32))
    (func $assert_not_none (import "imports" "assert_not_none") (param i32) (param i32) (param i32) (result i32))
    (func $stack_push (import "imports" "stack_push") (param i32))
    (func $stack_clear (import "imports" "stack_clear"))
    (func $print_num (import "imports" "print_num") (param i32) (result i32))
    (func $print_bool (import "imports" "print_bool") (param i32) (result i32))
    (func $print_none (import "imports" "print_none") (param i32) (result i32))
    (func $abs (import "imports" "abs") (param i32) (result i32))
    (func $min (import "imports" "min") (param i32) (param i32) (result i32))
    (func $max (import "imports" "max") (param i32) (param i32) (result i32))
    (func $pow (import "imports" "pow") (param i32) (param i32) (result i32))
    (func $alloc (import "libmemory" "alloc") (param i32) (result i32))
    (func $load (import "libmemory" "load") (param i32) (param i32) (result i32))
    (func $store (import "libmemory" "store") (param i32) (param i32) (param i32))
    ${globalImports}
    ${globalDecls}
    ${config.functions}
    ${compiled.functions}
    (func (export "exported_func") ${returnType}
      ${compiled.mainSource}
      ${returnExpr}
    )
  )`;
  console.log(wasmSource);
  const [result, instance] = await runWat(wasmSource, importObject);

  return [PyValue(progTyp, result), compiled.newEnv, tenv, compiled.functions, instance];
}<|MERGE_RESOLUTION|>--- conflicted
+++ resolved
@@ -72,15 +72,9 @@
 // export async function run(source : string, config: Config) : Promise<[Value, compiler.GlobalEnv, GlobalTypeEnv, string]> {
 export async function run(source : string, config: Config) : Promise<[Value, GlobalEnv, GlobalTypeEnv, string, WebAssembly.WebAssemblyInstantiatedSource]> {
   const parsed = parse(source);
-<<<<<<< HEAD
   sourceCode = source;
-  const [tprogram, tenv] = tc(config.typeEnv, parsed);
-=======
-  console.log(parsed);
   const specialized = removeGenerics(parsed);
-  console.log(specialized);
   const [tprogram, tenv] = tc(config.typeEnv, specialized);
->>>>>>> 47cbfacb
   const globalEnv = augmentEnv(config.env, tprogram);
   const irprogram = lowerProgram(tprogram, globalEnv);
   const progTyp = tprogram.a[0];
