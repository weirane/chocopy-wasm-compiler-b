--- conflicted
+++ resolved
@@ -1,6 +1,7 @@
 # Conflict Evaluation
 
 ## 1. Bignums
+
 For the bignums, they change every number fields in ast and ir to bigint. 
 
 The confict might exist when we want to demonstrate the int fields of an object because we are not sure weather the int is wasm int or the bigint. We need to use the function `reconstructBigint` to get the number of that fields.
@@ -34,15 +35,13 @@
 and then replace the `source` with `sourceCode` which includes buildin classes.
 
 Since their change will not affect the other part of source code, we can resolve the conflict
-by using their modification. 
+by using their modification.
 
 ## 5. Destructuring assignment
+
 Destructuring assignment team mainly changes files in the ast and type checker as well as parsing parts. Below is a typical exapmle of destructuring assignment.
-<<<<<<< HEAD
+
 ```python
-=======
-```
->>>>>>> 77ff7281
 def f(x:int)->int:
     return x
 
@@ -53,18 +52,25 @@
 print(a)
 print(b)
 ```
+
 And the changes Destructuring Assignment team made in the Ast, Ir, Type Checker and Parser will not influence front-end functionalities. And the parse error and type error they added can be thrown out to the front-end and be displayed.
 ## 6. Error reporting
+
 Our group works with error reporting group in a series connection way, and as we use the interfaces provided by error_reporting.ts implemented by them to render error output, there are not conflicts between our implementation currently. Though we have updated our render error methods in the outputrender.ts, the method still accepts the argument and the functionality is as before. Below is a typical example:
+
 ```python
 def f(c):
-	print(3)
+    print(3)
 
 f(2)
 ```
+
 The output is as expected:"Error: PARSE ERROR: Missed type annotation for parameter c in line 1 at column 8 def f(c):". And the feature to display line number and column number may help us better design function in displaying lint in the front-end.
+
 ## 7. Fancy calling conventions
+
 Fancy calling conventions group mainly deals with arguments defined and passed into function or method calls. Typical example is as below:
+
 ```python
 def getNum(x : int = 6) -> int:
    return x
@@ -72,16 +78,22 @@
 a, b = 5, getNum()
 print(b)
 ```
+
 And they changes files mainly in the process of parsing, type checking, or lowering, so front-end does not have much overlap with fancy calling.
 Some minor conflicts may occur when we print class object with default values and we can just make small modifications to print default values in a more fancy way.
+
 ## 8. for loops/iterators
+
 Our front-end implementation has minor overlap with for loops, and their changes to include check_range_error and  check_range_index also is quite compatible with our current implementation. As long as error report group have fixed conflicts with them, our implementaion will have no conflicts with them. Below is a typical example:
+
 ```python
 i:int = 0
 for i in range(1, 10, 0):
     print(i)
 ```
+
 The output will be "ValueError: arg3 can't be 0 for range", so as long as we get the right error output from the interfaces desigend the error report group, we will display them in the UI without conflicts, other testcases with for loops will also be passed.
+
 ## 9. Generics and polymorphism
 
 ## 10. I/O, files
@@ -93,9 +105,11 @@
 conflict by using our modification.
 
 ## 11. Inheritance
+
 For the inheritance, they add vtable address for each object so the conflict might be when we are printing the fields of an object, we might want to skip the vtable address or add function name on the user interface.
 
 ## 12. Lists
+
 In the list design, the length of list will be stored in the first location at the list address. Therefore, when we printed out the list, firstly we will read the length of the list and then determine the length we will read on the heap. But it raise another question, what if list can append element? I am not sure about list future design.  
 
 ## 13. Memory management
@@ -105,6 +119,7 @@
 ## 15. Sets and/or tuples and/or dictionaries
 
 ## 16. Strings
+
 The string team implment the print function on their own which might lead to some minor conflict. Because out front end move the print function into a new file. To solve that conflict, we can extract out a function abou how to construct a string from wasm int like big num team.
 
-Our major conflicts might lie on the print function in webstart and make all new added object coordinate to each other. +Our major conflicts might lie on the print function in webstart and make all new added object coordinate to each other.