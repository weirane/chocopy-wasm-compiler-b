# Conflicts

## Bignums

It overlaps with our team's implementation.

For example:

```python
print(1)
```

Since in bigness team every number is stored in heap, our implementation needs two extra steps in our implementation: 

	1. decode numbers on the heap to a bigint in JS.
	1. encode the computed result and return it.

And also, since now numbers are on the heap, we can nolonger use i32.add/i32.minus/..., instead we need to introduce several basic builtin function like add and minus in JS which can handle the encode and decode logic.

## Closures/first class/anonymous functions

Right now there are no conflicts here, since our implmentation now only focus on basic functions like math, time and sleep. 

But in future, we might introduce map/reduce, which is highly related to this group.

## Comprehensions

There are no conflicts here, since we now only focus on basic functions like math, time and sleep. But in the future, we might give some fancy built-in functions about comprehension.

For example

```python
<expr> for <name> in <iterable-expr> [if <expr>]?
```

Any built-in functions are just like any other functions. In principle, there is no intersection here.

## Destructuring assignment

There are no conflicts here, since we now only focus on basic functions like math, time and sleep.

For example:

```python
a:int = 0
b:int = 0
a, b = max(5,6), 10
```

In here, the builtin function max just return a value like any other functions.


## Error reporting
We do not have any conflicts with the error reporting team. 
For example: 

```python

print(1/0)

```
In this code snippet, it reports a runtime error of divding by 0. Our built-in functions do not deal with reporting errors. Thus, it does not interact with our built-in functions. 


## Fancy calling conventions
We do not have any conflicts with fancy calling conventions team so far. Moreover, they specifically mentioned that their features do not affect built-in libraries/functions in their design.md. 

For example
```python
comb(3, 4)
```

In this snippet, it computes the combinatorial of (3, 4). In our implementation, we do not allow positional arguments. Thus, our design does not contradict with the fancy calling convention group. 

## For loops/iterators
So far, we do not have any conflicts. However, we might need to implement methods such as "range" to support for loop feature. 

For example
```python
for i in range(6):
	print(i)
```

We need to further discuss this feature with the for loop group to determine who is responsible for this implementation. 


## Front-end user interface
There is no conflicts/interaction between UI and builtin libraries.

## I/O, files

I/O, files team implemented file manipulate functions in io.ts. So far we don't have any conflicts. 

```python
f : File = None
f = open('test', 'rb')
f.close()
f.read()
```
The above builtin functions were written in io.ts by I/O team.

## Generics and polymorphism

We mainly worked on Math, time and sleep for this week. Hence, there is no direct conflicts so far. 

## Inheritance

There is no direct conflicts with inheritance and  builtin libs. Inheritance usually handles in case "call_indirect", and our main changes is in case "call".

```python
class List(object):
    def sum(self : List) -> int:
        return 1 
class Empty(List):
    def sum(self : Empty) -> int:
        return 0
class Link(List):
    val : int = 0
    next : List = None
    def sum(self : Link) -> int:
        return factorial(self.val) + factorial(self.next.sum())
    def new(self : Link, val : int, next : List) -> Link:
        self.val = val
        self.next = next
        return self

l : List = None
l = Link().new(3, Link().new(2, Empty()))
print(l.sum())
```

Expected Output is 8. 

<<<<<<< HEAD
## Lists
There's still no conflict with the list group so far. However, we might need to implement some built-in functions such as "len" and "append" to determine the length of the list. 

For example:
```
l:List = []
l.append(1)
print(len(l))
```

The expected output is l is 1. This involves memory read/write, so we need to discuss with the list group to see how they store the length and its values in WASM memory. 


=======
# Summarize the remaining features

We may wanna support built-in functions like map and reduce. And also we wanna be able to print an object.

Test cases:

```python
set_1 : set[int] = None
set_1 = {1,2}
max(set_1) #output should be 2
```

```python
def f(a:int, b:int)->int:
	return a + b
x:List[int] = None
x = [1,2,3,4,5]
reduce(f,a,3) #should output 18
```

```python
x:List[int] = None
x = [1,2,3,4,5]
map(pow,a) #should output [1,4,9,16,25]
```
>>>>>>> afc727f6
<|MERGE_RESOLUTION|>--- conflicted
+++ resolved
@@ -131,7 +131,6 @@
 
 Expected Output is 8. 
 
-<<<<<<< HEAD
 ## Lists
 There's still no conflict with the list group so far. However, we might need to implement some built-in functions such as "len" and "append" to determine the length of the list. 
 
@@ -145,7 +144,6 @@
 The expected output is l is 1. This involves memory read/write, so we need to discuss with the list group to see how they store the length and its values in WASM memory. 
 
 
-=======
 # Summarize the remaining features
 
 We may wanna support built-in functions like map and reduce. And also we wanna be able to print an object.
@@ -171,4 +169,3 @@
 x = [1,2,3,4,5]
 map(pow,a) #should output [1,4,9,16,25]
 ```
->>>>>>> afc727f6
