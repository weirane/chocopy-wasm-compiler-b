--- conflicted
+++ resolved
@@ -131,46 +131,6 @@
 
 Expected Output is 8. 
 
-<<<<<<< HEAD
-## Memory Management
-
-There are no conflicts here right now. Our implmentation now only focus on basic functions like math, time and sleep, while the memory management focus on some techniques like reference counting.
-
-## Optimization
-
-There are no conflicts here. The optimization focus on some techniques like Constant Folding and Constant Propagation. It can simplify the python code but will have conflicts with us.
-
-## Sets and/or tuples and/or dictionaries
-
-There are no conflicts here. However, they have already supported some build-in functions like `len()`. This build-in function is relevant to their implementation of the set (they implement the set using hash table) and it seems that we don't need to support them. One thing we need to pay attention to is the print function. We need to intergrate the `print_set` into the print function, which they still haven't finished.
-
-```typescript
-switch (arg.a[0]){
-            case NUM:
-              argCode.push("(call $print_num)");
-              break;
-            case BOOL:
-              argCode.push("(call $print_bool)");
-              break;
-            case NONE:
-              argCode.push("(call $print_none)");
-              break;
-					  case SET:
-    					// print_set will be implemented by them
-    					argCode.push("(call $print_set)");
-              break;
-            default:
-              throw new RunTimeError("not implemented object print")
-```
-
-
-
-## Strings
-
-
-
-There are no conflicts here. Similarly, they have already implemented some build-in functions like `len()`. And they have 	`print_str ` function which we also need to integrate into the built-in function `print`.
-=======
 ## Lists
 There's still no conflict with the list group so far. However, we might need to implement some built-in functions such as "len" and "append" to determine the length of the list. 
 
@@ -209,4 +169,39 @@
 x = [1,2,3,4,5]
 map(pow,a) #should output [1,4,9,16,25]
 ```
->>>>>>> f83fbb37
+
+## Memory Management
+
+There are no conflicts here right now. Our implmentation now only focus on basic functions like math, time and sleep, while the memory management focus on some techniques like reference counting.
+
+## Optimization
+
+There are no conflicts here. The optimization focus on some techniques like Constant Folding and Constant Propagation. It can simplify the python code but will have conflicts with us.
+
+## Sets and/or tuples and/or dictionaries
+
+There are no conflicts here. However, they have already supported some build-in functions like `len()`. This build-in function is relevant to their implementation of the set (they implement the set using hash table) and it seems that we don't need to support them. One thing we need to pay attention to is the print function. We need to intergrate the `print_set` into the print function, which they still haven't finished.
+
+```typescript
+switch (arg.a[0]){
+            case NUM:
+              argCode.push("(call $print_num)");
+              break;
+            case BOOL:
+              argCode.push("(call $print_bool)");
+              break;
+            case NONE:
+              argCode.push("(call $print_none)");
+              break;
+					  case SET:
+    					// print_set will be implemented by them
+    					argCode.push("(call $print_set)");
+              break;
+            default:
+              throw new RunTimeError("not implemented object print")
+```
+
+
+
+## Strings
+There are no conflicts here. Similarly, they have already implemented some build-in functions like `len()`. And they have 	`print_str ` function which we also need to integrate into the built-in function `print`.