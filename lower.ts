--- conflicted
+++ resolved
@@ -2,11 +2,7 @@
 import * as IR from './ir';
 import { Type, SourceLocation } from './ast';
 import { GlobalEnv } from './compiler';
-<<<<<<< HEAD
-import { BOOL, NONE } from './utils';
-=======
 import { NUM, BOOL, NONE, CLASS } from "./utils";
->>>>>>> 26d249c2
 
 const nameCounters : Map<string, number> = new Map();
 function generateName(base : string) : string {
