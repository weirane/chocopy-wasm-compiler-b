import { assert, assertPrint, assertFail, assertTCFail, assertTC, assertParserFail } from "./asserts.test";
import { NUM, BOOL, NONE, CLASS } from "./helpers.test"


describe("Destructuring Tests", () => {

assertTCFail("length mismatch left and right hand side of assignment expression", `
x : bool = True
y : int = 12
x,y = 1,2,3`)

assertTCFail("length mismatch left and right hand side of assignment expression", `
x : bool = True
y : int = 12
x,y,z = 1,2`);

assertTCFail("length mismatch left and right hand side of assignment expression", `
x : bool = True
y : int = 12
x,y = 1+2`);

assertTCFail("length mismatch left and right hand side of assignment expression", `
x : bool = True
y : int = 12
x,y,z = 1,2+3`);

assertTCFail("length mismatch left and right hand side of assignment expression", `
x : bool = True
y : int = 12
x,y,_ = 1,2`);

assertTCFail("length mismatch left and right hand side of assignment expression", `
x : bool = True
y : int = 12
x,y,_ = 1,2,3,4`);

assertTCFail("length mismatch left and right hand side of assignment expression", `
x : bool = True
y : int = 12
x,y,_ = 1,2+3`);

assertTCFail("length mismatch left and right hand side of assignment expression", `
x : bool = True
y : int = 12
x,y,_ = 1,2,3+4,5`);

assertTCFail("length mismatch left and right hand side of assignment expression", `
x : bool = True
y : int = 12
x,y,_,*c = 2,3`);

assertTCFail("length mismatch left and right hand side of assignment expression", `
x : bool = True
y : int = 12
x,y,*c = 2`);

assertTCFail("length mismatch left and right hand side of assignment expression", `
x : bool = True
y : int = 12
x,y,_,*c = 5+6`);

assertParserFail("Multiple starred", `
a : int = 0
b : int = 0
c : int = 0
d : int = 0
a, *b,c,*d = 3,4,5,6`)

assertParserFail("Unsupported Expr", `
a : int = 0
b : int = 0
a, b + 2 = 5, 6`)

assertPrint("basic-destr", `
x : int = 0
y : int  = 0
x, y = 5, 6
print(x)
print(y)` , ["5", "6"]);

assertPrint("basic-destr2", `
x : int = 0
x,  = 5, 
print(x)` , ["5"]);

assertPrint("destr-underscore", `
x : int = 0
y : int  = 0
x,_, y = 5, 6, 7
print(x)
print(y)` , ["5", "7"]);

assertPrint("destr-multiple-types", `
x : int = 0
y : bool  = False
x,_, y = 5, False, True
print(x)
print(y)` , ["5", "True"]);

assertPrint("destr-lookup", `
class C(object):
 x : int = 123

x : int = 0
y : bool = False
c : C = None
c = C()

x,c.x, y = 5, 10, True
print(x)
print(c.x)
print(y)` , ["5", "10", "True"]);

assertPrint("destr-expressions", `
class C(object):
 x : int = 123

x : int = 0
y : bool = False
c : C = None
c = C()

x,c.x, y = c.x, 10 + 20, True or False
print(x)
print(c.x)
print(y)` , ["123", "30", "True"]);

assertPrint("destr-starred", `
x : int = 0
y : int = 0
z : int = 0

x, *y, z = 5, 10, 20
print(x)
print(y)
print(z)` , ["5", "10", "20"]);

assertPrint("destr-fnCallValid", `
def f() -> int:
 return 5

x : int = 0
y : int = 0
z : int = 0

x, y, z = f() + 20 , 10, -20
print(x)
print(y)
print(z)` , ["25", "10", "-20"]);

assertTCFail("destr-fnCallError", `
def f() -> bool:
 return True
 
x : int = 0
y : int = 0
z : int = 0

x, y, z = f(), 10, 20
print(x)
print(y)
print(z)`)

<<<<<<< HEAD
const rangeDef =`
class Range(object):
  current : int = 0
  start : int = 0
  end : int = 0
  def new(self:Range, start:int, end:int)->Range:
    self.start = start
    self.current = start
    self.end = end
    return self
  def next(self:Range)->int:
    c : int = 0
    c = self.current
    self.current = self.current + 1
    return c
  def hasNext(self:Range)->bool:
    return self.current < self.end
def range(s: int, e: int)->Range:
  r: Range = None
  r = Range().new(s,e)
  return r
`

assertPrint("range-test", `
${rangeDef}
a:int = 5
b:int = 3
a, b = range(1, 3)
print(a)
print(b)
`, ["1", "2"]
)

assertPrint("range-test", `
${rangeDef}
a:int = 5
b:int = 3
a, b = 2, range(1, 2)
print(a)
print(b)
`, ["2", "1"]
)
=======
assertPrint("destr-fnCallValidParam", `
def f(a:int):
    x : int = 0
    y : int = 0
    z : int = 0

    x, y, z = a + 20 , a, -20
    print(x)
    print(y)
    print(z)

f(5)` , ["25", "5", "-20"]);

>>>>>>> 31984583
});<|MERGE_RESOLUTION|>--- conflicted
+++ resolved
@@ -161,7 +161,6 @@
 print(y)
 print(z)`)
 
-<<<<<<< HEAD
 const rangeDef =`
 class Range(object):
   current : int = 0
@@ -204,7 +203,7 @@
 print(b)
 `, ["2", "1"]
 )
-=======
+
 assertPrint("destr-fnCallValidParam", `
 def f(a:int):
     x : int = 0
@@ -218,5 +217,4 @@
 
 f(5)` , ["25", "5", "-20"]);
 
->>>>>>> 31984583
 });