import { run, Config } from "./runner";
// import { GlobalEnv } from "./compiler";
import { GlobalEnv } from "./compiler";
import { tc, defaultTypeEnv, GlobalTypeEnv } from "./type-check";
import { Value, Type } from "./ast";
import { parse } from "./parser";
<<<<<<< HEAD
import { kill } from "process";

export type ObjectField = 
|{tag:"num", fieldName: string, value: Value}
|{tag:"bool", fieldName: string, value: Value}
|{tag:"none", fieldName: string, value: Value}
|{tag:"object", fieldName: string, value: Value, objectTrackList: Array<ObjectField>}
=======
import { removeGenerics } from "./remove-generics";
>>>>>>> efeb195f

interface REPL {
  run(source : string) : Promise<any>;
}

export class BasicREPL {
  currentEnv: GlobalEnv
  currentTypeEnv: GlobalTypeEnv
  functions: string
  importObject: any
  memory: any
  constructor(importObject : any) {
    this.importObject = importObject;
    if(!importObject.js) {
      const memory = new WebAssembly.Memory({initial:2000, maximum:2000});
      const view = new Int32Array(memory.buffer);
      view[0] = 4;
      this.importObject.js = { memory: memory };
    }
    this.currentEnv = {
      globals: new Map(),
      classes: new Map(),
      locals: new Set(),
      labels: [],
      offset: 1
    };
    this.currentTypeEnv = defaultTypeEnv;
    this.functions = "";
  }
  async run(source : string) : Promise<Value> {
    const config : Config = {importObject: this.importObject, env: this.currentEnv, typeEnv: this.currentTypeEnv, functions: this.functions};
    const [result, newEnv, newTypeEnv, newFunctions, instance] = await run(source, config);
    this.currentEnv = newEnv;
    this.currentTypeEnv = newTypeEnv;
    this.functions += newFunctions;
    const currentGlobals = this.importObject.env || {};
    // console.log(instance);
    Object.keys(instance.instance.exports).forEach(k => {
      // console.log("Consider key ", k);
      const maybeGlobal = instance.instance.exports[k];
      if(maybeGlobal instanceof WebAssembly.Global) {
        currentGlobals[k] = maybeGlobal;
      }
    });
    this.importObject.env = currentGlobals; //seems useless for now
    return result;
  }

  trackObject(result: Value, heapView: Int32Array): Array<ObjectField>{
    let list = new Array<ObjectField>();
    if(result.tag === "bool" || result.tag === "none" || result.tag === "num"){
      return list;
    }

    // list.push({field: "address", value: {tag:"num", value: result.address}}); //what if a real field named address?
    //get the field of object
    const fields = this.currentTypeEnv.classes.get(result.name)[0];
    let index = result.address / 4;
    fields.forEach((value: Type, key: string) => {
      switch(value.tag){
        case "number":
          list.push({tag:"num", fieldName: key, value: {tag: "num", value: heapView.at(index)}});
          break;
        case "bool":
          list.push({tag:"bool", fieldName: key, value: {tag: "bool", value: Boolean(heapView.at(index))}});
          break;
        case "none":
          list.push({tag:"none", fieldName: key, value: {tag: "none", value: heapView.at(index)}});
          break;
        case "class":
          const objectResult : Value = {tag: "object", name: value.name, address: heapView.at(index)};
          const fieldList = this.trackObject(objectResult, heapView);
          list.push({tag: "object", fieldName: key, value: objectResult, objectTrackList: fieldList});
          break;
      }
      index += 1
    });
  
    return list;
  }

  // need information from menmory
  trackHeap(): Int32Array{
    const heapView = new Int32Array(this.importObject.js.memory.buffer);
    return heapView;
  }

  tc(source: string): Type {
    const config: Config = { importObject: this.importObject, env: this.currentEnv, typeEnv: this.currentTypeEnv, functions: this.functions };
    const parsed = parse(source);
    const simplified = removeGenerics(parsed);
    const [result, _] = tc(this.currentTypeEnv, simplified);
    return result.a[0];
  }
}<|MERGE_RESOLUTION|>--- conflicted
+++ resolved
@@ -4,17 +4,13 @@
 import { tc, defaultTypeEnv, GlobalTypeEnv } from "./type-check";
 import { Value, Type } from "./ast";
 import { parse } from "./parser";
-<<<<<<< HEAD
-import { kill } from "process";
+import { removeGenerics } from "./remove-generics";
 
 export type ObjectField = 
 |{tag:"num", fieldName: string, value: Value}
 |{tag:"bool", fieldName: string, value: Value}
 |{tag:"none", fieldName: string, value: Value}
 |{tag:"object", fieldName: string, value: Value, objectTrackList: Array<ObjectField>}
-=======
-import { removeGenerics } from "./remove-generics";
->>>>>>> efeb195f
 
 interface REPL {
   run(source : string) : Promise<any>;
