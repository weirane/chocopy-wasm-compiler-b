<<<<<<< HEAD
import { BasicREPL} from './repl';
=======
import { BasicREPL } from './repl';
>>>>>>> cdd9bbe1
import { Type, Value } from './ast';
import { defaultTypeEnv } from './type-check';
import { NUM, BOOL, NONE } from './utils';
// import CodeMirror from "codemirror";
import { renderResult, renderError, renderPrint } from "./ouputrender";

<<<<<<< HEAD
=======

// console.log('this is normoal')
>>>>>>> cdd9bbe1
import CodeMirror from "codemirror";
import "codemirror/addon/edit/closebrackets";
import "codemirror/mode/python/python";
import "codemirror/addon/hint/show-hint";
import "codemirror/addon/fold/foldcode";
import "codemirror/addon/fold/foldgutter";
import "codemirror/addon/fold/brace-fold";
import "codemirror/addon/fold/comment-fold";
import "./style.scss";
<<<<<<< HEAD
import { log } from 'console';
import { sources } from 'webpack';
=======
>>>>>>> cdd9bbe1

function assert_not_none(arg: any) : any {
  if (arg === 0)
    throw new Error("RUNTIME ERROR: cannot perform operation on none");
  return arg;
}

// console.log('this is ok')
function webStart() {
  var filecontent: string | ArrayBuffer;
  document.addEventListener("DOMContentLoaded", async function() {

    // console.log('this is okk')
    // https://github.com/mdn/webassembly-examples/issues/5

    const memory = new WebAssembly.Memory({ initial: 10, maximum: 100 });
    const memoryModule = await fetch('memory.wasm').then(response =>
      response.arrayBuffer()
    ).then(bytes =>
      WebAssembly.instantiate(bytes, { js: { mem: memory } })
    );

    var importObject = {
      imports: {
        assert_not_none: (arg: any) => assert_not_none(arg),
        print_num: (arg: number) => renderPrint(NUM, arg),
        print_bool: (arg: number) => renderPrint(BOOL, arg),
        print_none: (arg: number) => renderPrint(NONE, arg),
        abs: Math.abs,
        min: Math.min,
        max: Math.max,
        pow: Math.pow
      },
      libmemory: memoryModule.instance.exports,
      memory_values: memory, //it is kind of pointer pointing to heap
      js: {memory: memory}
    };
    var repl = new BasicREPL(importObject);

    function setupRepl() {
      document.getElementById("output").innerHTML = "";
      const replCodeElement = document.getElementById("next-code") as HTMLTextAreaElement;
      replCodeElement.addEventListener("keypress", (e) => {
<<<<<<< HEAD
    
=======

>>>>>>> cdd9bbe1
        if (e.shiftKey && e.key === "Enter") {
        } else if (e.key === "Enter") {
          e.preventDefault();
          const source = replCodeElement.value;
    
          const output = document.createElement("div");
          const prompt = document.createElement("span");
          prompt.innerText = "» " + source;
          output.appendChild(prompt);
          // const elt = document.createElement("textarea");
          // // elt.type = "text";
          // elt.disabled = true;
          // elt.className = "repl-code";
          // output.appendChild(elt);
          document.getElementById("output").appendChild(output);
          
          // elt.value = source;
          replCodeElement.value = "";
<<<<<<< HEAD
    
          if(source === ""){
            return false;
          }
          repl.run(source).then((r) => {
            console.log(r);
=======
          repl.run(source).then((r) => {
            // console.log(r);
>>>>>>> cdd9bbe1
            var objectTrackList = repl.trackObject(r, repl.trackHeap());
            renderResult(r, objectTrackList);
            console.log("run finished");
          })
            .catch((e) => { renderError(e); console.log("run failed", e) });;
        }
      });
    }
    
    setupRepl();

    function resetRepl() {
      document.getElementById("output").innerHTML = "";
    }

<<<<<<< HEAD
    document.getElementById("clear").addEventListener("click", (e)=>{
      resetRepl();
      //resets environment
      repl = new BasicREPL(importObject);
      //clear editor
      var element = document.getElementById("user-code") as HTMLTextAreaElement;
      element.value = "";
    })

=======
>>>>>>> cdd9bbe1
    document.getElementById("run").addEventListener("click", function (e) {
      repl = new BasicREPL(importObject);
      const source = document.getElementById("user-code") as HTMLTextAreaElement;
      resetRepl();
<<<<<<< HEAD
      console.log(source);
      repl.run(source.value).then((r) => {
        console.log(r);
        console.log(repl.trackHeap());
        console.log(repl.trackObject(r, repl.trackHeap()));
=======
      repl.run(source.value).then((r) => {
>>>>>>> cdd9bbe1
        var objectTrackList = repl.trackObject(r, repl.trackHeap());
        renderResult(r, objectTrackList);
        console.log("run finished")

      })
        .catch((e) => { renderError(e); console.log("run failed", e) });;
<<<<<<< HEAD
    });

    document.getElementById("choose_file").addEventListener("change", function (e) {
      //load file
      var input: any = e.target;
      var reader = new FileReader();
      reader.onload = function () {
        filecontent = reader.result;
        resetRepl();
        //reset environment
        repl = new BasicREPL(importObject);
        // Repalce text area with the content in the uploaded file
        editor.setValue(filecontent.toString());
      };
      reader.readAsText(input.files[0]);
    });

    document.getElementById("import").addEventListener("click", function () {
      document.getElementById("choose_file").click();
    });
=======
    });

    document.getElementById("choose_file").addEventListener("change", function (e) {
      //load file
      var input: any = e.target;
      var reader = new FileReader();
      reader.onload = function () {
        filecontent = reader.result;
        resetRepl();
        //reset environment
        repl = new BasicREPL(importObject);
        // Repalce text area with the content in the uploaded file
        editor.setValue(filecontent.toString());
      };
      reader.readAsText(input.files[0]);
    });

    document.getElementById("import").addEventListener("click", function () {
      document.getElementById("choose_file").click();
    })
>>>>>>> cdd9bbe1

    document.getElementById("save").addEventListener("click", function (e) {
      //download the code in the user-code text area
      var FileSaver = require("file-saver");
      var title = "download";
      const source = editor.getValue();
      var blob = new Blob([source], { type: "text/plain;charset=utf-8" });
      FileSaver.saveAs(blob, title);
    });

<<<<<<< HEAD
=======
    setupRepl();

>>>>>>> cdd9bbe1
    const textarea = document.getElementById("user-code") as HTMLTextAreaElement;
    const editor = CodeMirror.fromTextArea(textarea, {
      mode: "python",
      theme: "blackboard",
      lineNumbers: true,
      autoCloseBrackets: true,
      lineWrapping: true,
      foldGutter: true,
      gutters: ["CodeMirror-linenumbers", "CodeMirror-foldgutter"],
      extraKeys: {
        "Ctrl": "autocomplete",
      },
      // scrollbarStyle: "simple",
    } as any);
    console.log('thy this is not run textarea', textarea)
    console.log(editor)
    
    editor.on("change", (cm, change) => {

        textarea.value = editor.getValue();
    })
    editor.on('inputRead', function onChange(editor, input) {
        if (input.text[0] === ';' || input.text[0] === ' ' || input.text[0] === ":") {
            return;
        }
        (editor as any).showHint({
        });
    });
<<<<<<< HEAD

    dragbarFunction();
    promptTextArea();

  });

}

function dragbarFunction(){
  var bar = document.getElementById("dragbar") as HTMLElement;
  console.log(bar);
  var wrapper = bar.closest('.dynamic-content-border') as HTMLElement;
  var codeEditor = wrapper.querySelector('.absolute-content-border') as HTMLElement;
  var interactions = wrapper.querySelector('.interection-content-border') as HTMLElement;
  var isDragging = false;

  document.addEventListener('mousedown', function(e){
    if(e.target === bar){
      isDragging = true;
    }
  });

  document.addEventListener('mousemove', function(e){
    if(!isDragging){
      return false;
    }

    var containerOffsetLeft = wrapper.offsetLeft;
    var pointerRelativeXpos = e.clientX - containerOffsetLeft;
    var editorMinWidth = 60;
    var editorWidth = (Math.max(editorMinWidth, pointerRelativeXpos - 8))

    var containerOffsetWidth = wrapper.offsetWidth;
    var barWidth = bar.offsetWidth;


    codeEditor.style.width = editorWidth + 'px';
    codeEditor.style.flexGrow = '0';

    interactions.style.width = containerOffsetWidth-editorWidth-barWidth + 'px';
    interactions.style.flexGrow = '0'

  });

  document.addEventListener('mouseup', function(e){
    isDragging = false;
  });
}


function promptTextArea(){
  var nextCode = document.getElementById("next-code") as HTMLTextAreaElement;
  document.getElementById("interactions").addEventListener("click", (e)=>{
    nextCode.focus();
  });

  nextCode.addEventListener("focus", (e)=>{
    var source = ""
    nextCode.addEventListener("keyup", (e)=>{
      source = nextCode.value;
      var before = document.querySelector(".prompt-text") as HTMLSpanElement;
      before.innerHTML = source.substring(0, nextCode.selectionStart);
      var after = document.getElementById("prompt-text-after") as HTMLSpanElement;
      after.innerHTML = source.substring(nextCode.selectionStart);
    })   
=======
>>>>>>> cdd9bbe1
  });

}

function printGlobalVariable(repl: BasicREPL){
  const globalVariable = repl.currentEnv.globals;
  globalVariable.forEach((value: boolean, key: string)=>{
    repl.run(key).then(r =>{
      var objectTrackList = repl.trackObject(r, repl.trackHeap());
      //Find a way to display variable
    })
  })
}

webStart();
<|MERGE_RESOLUTION|>--- conflicted
+++ resolved
@@ -1,19 +1,12 @@
-<<<<<<< HEAD
 import { BasicREPL} from './repl';
-=======
-import { BasicREPL } from './repl';
->>>>>>> cdd9bbe1
 import { Type, Value } from './ast';
 import { defaultTypeEnv } from './type-check';
 import { NUM, BOOL, NONE } from './utils';
 // import CodeMirror from "codemirror";
 import { renderResult, renderError, renderPrint } from "./ouputrender";
 
-<<<<<<< HEAD
-=======
 
 // console.log('this is normoal')
->>>>>>> cdd9bbe1
 import CodeMirror from "codemirror";
 import "codemirror/addon/edit/closebrackets";
 import "codemirror/mode/python/python";
@@ -23,11 +16,8 @@
 import "codemirror/addon/fold/brace-fold";
 import "codemirror/addon/fold/comment-fold";
 import "./style.scss";
-<<<<<<< HEAD
 import { log } from 'console';
 import { sources } from 'webpack';
-=======
->>>>>>> cdd9bbe1
 
 function assert_not_none(arg: any) : any {
   if (arg === 0)
@@ -35,14 +25,11 @@
   return arg;
 }
 
-// console.log('this is ok')
 function webStart() {
   var filecontent: string | ArrayBuffer;
   document.addEventListener("DOMContentLoaded", async function() {
 
-    // console.log('this is okk')
     // https://github.com/mdn/webassembly-examples/issues/5
-
     const memory = new WebAssembly.Memory({ initial: 10, maximum: 100 });
     const memoryModule = await fetch('memory.wasm').then(response =>
       response.arrayBuffer()
@@ -71,11 +58,7 @@
       document.getElementById("output").innerHTML = "";
       const replCodeElement = document.getElementById("next-code") as HTMLTextAreaElement;
       replCodeElement.addEventListener("keypress", (e) => {
-<<<<<<< HEAD
-    
-=======
-
->>>>>>> cdd9bbe1
+    
         if (e.shiftKey && e.key === "Enter") {
         } else if (e.key === "Enter") {
           e.preventDefault();
@@ -94,17 +77,12 @@
           
           // elt.value = source;
           replCodeElement.value = "";
-<<<<<<< HEAD
     
           if(source === ""){
             return false;
           }
           repl.run(source).then((r) => {
-            console.log(r);
-=======
-          repl.run(source).then((r) => {
             // console.log(r);
->>>>>>> cdd9bbe1
             var objectTrackList = repl.trackObject(r, repl.trackHeap());
             renderResult(r, objectTrackList);
             console.log("run finished");
@@ -120,7 +98,6 @@
       document.getElementById("output").innerHTML = "";
     }
 
-<<<<<<< HEAD
     document.getElementById("clear").addEventListener("click", (e)=>{
       resetRepl();
       //resets environment
@@ -130,28 +107,17 @@
       element.value = "";
     })
 
-=======
->>>>>>> cdd9bbe1
     document.getElementById("run").addEventListener("click", function (e) {
       repl = new BasicREPL(importObject);
       const source = document.getElementById("user-code") as HTMLTextAreaElement;
       resetRepl();
-<<<<<<< HEAD
-      console.log(source);
       repl.run(source.value).then((r) => {
-        console.log(r);
-        console.log(repl.trackHeap());
-        console.log(repl.trackObject(r, repl.trackHeap()));
-=======
-      repl.run(source.value).then((r) => {
->>>>>>> cdd9bbe1
         var objectTrackList = repl.trackObject(r, repl.trackHeap());
         renderResult(r, objectTrackList);
         console.log("run finished")
 
       })
         .catch((e) => { renderError(e); console.log("run failed", e) });;
-<<<<<<< HEAD
     });
 
     document.getElementById("choose_file").addEventListener("change", function (e) {
@@ -172,28 +138,6 @@
     document.getElementById("import").addEventListener("click", function () {
       document.getElementById("choose_file").click();
     });
-=======
-    });
-
-    document.getElementById("choose_file").addEventListener("change", function (e) {
-      //load file
-      var input: any = e.target;
-      var reader = new FileReader();
-      reader.onload = function () {
-        filecontent = reader.result;
-        resetRepl();
-        //reset environment
-        repl = new BasicREPL(importObject);
-        // Repalce text area with the content in the uploaded file
-        editor.setValue(filecontent.toString());
-      };
-      reader.readAsText(input.files[0]);
-    });
-
-    document.getElementById("import").addEventListener("click", function () {
-      document.getElementById("choose_file").click();
-    })
->>>>>>> cdd9bbe1
 
     document.getElementById("save").addEventListener("click", function (e) {
       //download the code in the user-code text area
@@ -204,11 +148,6 @@
       FileSaver.saveAs(blob, title);
     });
 
-<<<<<<< HEAD
-=======
-    setupRepl();
-
->>>>>>> cdd9bbe1
     const textarea = document.getElementById("user-code") as HTMLTextAreaElement;
     const editor = CodeMirror.fromTextArea(textarea, {
       mode: "python",
@@ -237,7 +176,6 @@
         (editor as any).showHint({
         });
     });
-<<<<<<< HEAD
 
     dragbarFunction();
     promptTextArea();
@@ -303,8 +241,6 @@
       var after = document.getElementById("prompt-text-after") as HTMLSpanElement;
       after.innerHTML = source.substring(nextCode.selectionStart);
     })   
-=======
->>>>>>> cdd9bbe1
   });
 
 }
