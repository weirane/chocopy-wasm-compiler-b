import {BasicREPL} from './repl';
import { Type, Value } from './ast';
import { defaultTypeEnv } from './type-check';
import { NUM, BOOL, NONE } from './utils';
// import CodeMirror from "codemirror";
// import { addAccordionEvent, prettyPrintObjects } from "./scoperender";
// import "./style.scss";

export type ObjectField = 
|{field: string, value: Value}
|{field: string, value: Array<ObjectField>, type: Value}

function stringify(typ: Type, arg: any) : string {
  switch(typ.tag) {
    case "number":
      return (arg as number).toString();
    case "bool":
      return (arg as boolean)? "True" : "False";
    case "none":
      return "None";
    case "class":
      return typ.name;
  }
}

function print(typ: Type, arg : number) : any {
  console.log("Logging from WASM: ", arg);
  const elt = document.createElement("pre");
  document.getElementById("output").appendChild(elt);
  elt.innerText = stringify(typ, arg);
  return arg;
}

function assert_not_none(arg: any) : any {
  if (arg === 0)
    throw new Error("RUNTIME ERROR: cannot perform operation on none");
  return arg;
}

function getObject(result: Value, view: Int32Array, relp: BasicREPL): Array<ObjectField>{
  let list = new Array<ObjectField>();
  if(result.tag === "bool" || result.tag === "none" || result.tag === "num"){
    return list;
  }

  list.push({field: "address", value: {tag:"num", value: result.address}});
  //get the field of object
  const fields = relp.currentTypeEnv.classes.get(result.name)[0];
  let index = result.address / 4;
  fields.forEach((value: Type, key: string) => {
    switch(value.tag){
      case "number":
        list.push({field: key, value: {tag: "num", value: view.at(index)}});
        break;
      case "bool":
        list.push({field: key, value: {tag: "bool", value: Boolean(view.at(index))}});
        break;
      case "none":
        list.push({field: key, value: {tag: "none", value: view.at(index)}});
        break;
      case "class":
        const objectResult : Value = {tag: "object", name: value.name, address: view.at(index)};
        const fieldList = getObject(objectResult, view, relp);
        list.push({field: key, value: fieldList, type: objectResult});
        break;
    }
    index += 1
  });

  return list;
}

function webStart() {
  var filecontent: string | ArrayBuffer;
  document.addEventListener("DOMContentLoaded", async function() {

    // https://github.com/mdn/webassembly-examples/issues/5

    const memory = new WebAssembly.Memory({initial:10, maximum:100});
    const memoryModule = await fetch('memory.wasm').then(response => 
      response.arrayBuffer()
    ).then(bytes => 
      WebAssembly.instantiate(bytes, { js: { mem: memory } })
    );

    var importObject = {
      imports: {
        assert_not_none: (arg: any) => assert_not_none(arg),
        print_num: (arg: number) => print(NUM, arg),
        print_bool: (arg: number) => print(BOOL, arg),
        print_none: (arg: number) => print(NONE, arg),
        abs: Math.abs,
        min: Math.min,
        max: Math.max,
        pow: Math.pow
      },
      libmemory: memoryModule.instance.exports,
      memory_values: memory, //it is kind of pointer pointing to heap
      js: {memory: memory}
    };
    var repl = new BasicREPL(importObject);

    function renderResult(result : Value) : void {
      if(result === undefined) { console.log("skip"); return; }
      if (result.tag === "none") return;
      const elt = document.createElement("pre");

      
      document.getElementById("output").appendChild(elt);
      switch (result.tag) {
        case "num":
          elt.innerText = String(result.value);
          break;
        case "bool":
          elt.innerHTML = (result.value) ? "True" : "False";
          break;
        case "object":
          elt.innerHTML = `${result.name} object at ${String(result.address)}`
          break
        default: throw new Error(`Could not render value: ${result}`);
      }
    }

    function renderError(result : any) : void {
      const elt = document.createElement("pre");
      document.getElementById("output").appendChild(elt);
      elt.setAttribute("style", "color: red");
      elt.innerText = String(result);
    }

    function setupRepl() {
      document.getElementById("output").innerHTML = "";
      const replCodeElement = document.getElementById("next-code") as HTMLTextAreaElement;
      replCodeElement.addEventListener("keypress", (e) => {

        if(e.shiftKey && e.key === "Enter") {
        } else if (e.key === "Enter") {
          e.preventDefault();
          const output = document.createElement("div");
          const prompt = document.createElement("span");
          prompt.innerText = "»";
          output.appendChild(prompt);
          const elt = document.createElement("textarea");
          // elt.type = "text";
          elt.disabled = true;
          elt.className = "repl-code";
          output.appendChild(elt);
          document.getElementById("output").appendChild(output);
          const source = replCodeElement.value;
          elt.value = source;
          replCodeElement.value = "";
          repl.run(source).then((r) => { 
            console.log(r);
            renderResult(r);
            console.log ("run finished");})
              .catch((e) => { renderError(e); console.log("run failed", e) });;
        }
      });
    }

    function resetRepl() {
      document.getElementById("output").innerHTML = "";
    }

    document.getElementById("run").addEventListener("click", function(e) {
      repl = new BasicREPL(importObject);
      const source = document.getElementById("user-code") as HTMLTextAreaElement;
      resetRepl();
      console.log(source);
      repl.run(source.value).then((r) => {
        console.log(r); 
        console.log(repl.getHeap());
        console.log(getObject(r, repl.getHeap(), repl));
        renderResult(r); 
        console.log ("run finished") 
        
      })
        .catch((e) => { renderError(e); console.log("run failed", e) });;
    });

<<<<<<< HEAD
    // document.getElementById("choose_file").addEventListener("change", function (e) {
    //   //clears repl output
    //   resetRepl();
    //   //resets environment
    //   repl = new BasicREPL(importObject);
    //   //load file
    //   var input: any = e.target;
    //   var reader = new FileReader();
    //   reader.onload = function () {
    //     filecontent = reader.result;
    //   };
    //   reader.readAsText(input.files[0]);
    // });

    // document.getElementById("load").addEventListener("click", function (e) {
    //   // const source = document.getElementById("user-code") as HTMLTextAreaElement;
    //   var element = document.querySelector(".CodeMirror") as any;
    //   var editor = element.CodeMirror;
    //   editor.setValue(filecontent);
    // });

    // document.getElementById("save").addEventListener("click", function (e) {
    //   //download the code in the editor
    //   var FileSaver = require("file-saver");
    //   var title = (document.getElementById("save_title") as any).value;
    //   var element = document.querySelector(".CodeMirror") as any;
    //   var editor = element.CodeMirror;
    //   var code = editor.getValue();
    //   var blob = new Blob([code], { type: "text/plain;charset=utf-8" });
    //   FileSaver.saveAs(blob, title);
    // });
=======
    document.getElementById("choose_file").addEventListener("change", function (e) {
      //load file
      var input: any = e.target;
      var reader = new FileReader();
      reader.onload = function () {
        filecontent = reader.result;
      };
      reader.readAsText(input.files[0]);
    });

    document.getElementById("load").addEventListener("click", function (e) {
      //clear repl output
      resetRepl();
      //reset environment
      repl = new BasicREPL(importObject);
      // Repalce text area with the content in the uploaded file
      const source = document.getElementById("user-code") as HTMLTextAreaElement;
      source. value = filecontent.toString();
    });

    document.getElementById("save").addEventListener("click", function (e) {
      //download the code in the user-code text area
      var FileSaver = require("file-saver");
      var title = (document.getElementById("save_title") as any).value;
      const source = document.getElementById("user-code") as HTMLTextAreaElement;
      var blob = new Blob([source.value], { type: "text/plain;charset=utf-8" });
      FileSaver.saveAs(blob, title);
    });
>>>>>>> 3f96c48f
    
    setupRepl();
  });
}

webStart();<|MERGE_RESOLUTION|>--- conflicted
+++ resolved
@@ -178,39 +178,6 @@
         .catch((e) => { renderError(e); console.log("run failed", e) });;
     });
 
-<<<<<<< HEAD
-    // document.getElementById("choose_file").addEventListener("change", function (e) {
-    //   //clears repl output
-    //   resetRepl();
-    //   //resets environment
-    //   repl = new BasicREPL(importObject);
-    //   //load file
-    //   var input: any = e.target;
-    //   var reader = new FileReader();
-    //   reader.onload = function () {
-    //     filecontent = reader.result;
-    //   };
-    //   reader.readAsText(input.files[0]);
-    // });
-
-    // document.getElementById("load").addEventListener("click", function (e) {
-    //   // const source = document.getElementById("user-code") as HTMLTextAreaElement;
-    //   var element = document.querySelector(".CodeMirror") as any;
-    //   var editor = element.CodeMirror;
-    //   editor.setValue(filecontent);
-    // });
-
-    // document.getElementById("save").addEventListener("click", function (e) {
-    //   //download the code in the editor
-    //   var FileSaver = require("file-saver");
-    //   var title = (document.getElementById("save_title") as any).value;
-    //   var element = document.querySelector(".CodeMirror") as any;
-    //   var editor = element.CodeMirror;
-    //   var code = editor.getValue();
-    //   var blob = new Blob([code], { type: "text/plain;charset=utf-8" });
-    //   FileSaver.saveAs(blob, title);
-    // });
-=======
     document.getElementById("choose_file").addEventListener("change", function (e) {
       //load file
       var input: any = e.target;
@@ -239,7 +206,6 @@
       var blob = new Blob([source.value], { type: "text/plain;charset=utf-8" });
       FileSaver.saveAs(blob, title);
     });
->>>>>>> 3f96c48f
     
     setupRepl();
   });
