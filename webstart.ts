--- conflicted
+++ resolved
@@ -39,13 +39,7 @@
 
     var importObject = {
       imports: {
-<<<<<<< HEAD
-        assert_not_none: (arg: any) => assert_not_none(arg),
         index_out_of_bounds: (length: any, index: any) => index_out_of_bounds(length, index),
-        print_num: (arg: number) => print(NUM, arg),
-        print_bool: (arg: number) => print(BOOL, arg),
-        print_none: (arg: number) => print(NONE, arg),
-=======
         division_by_zero: (arg: number, line: number, col: number) => RUNTIME_ERROR.division_by_zero(arg, line, col),
         stack_push: (line: number) => RUNTIME_ERROR.stack_push(line),
         stack_clear: () => RUNTIME_ERROR.stack_clear(),
@@ -53,7 +47,6 @@
         print_num: (arg: number) => renderPrint(NUM, arg),
         print_bool: (arg: number) => renderPrint(BOOL, arg),
         print_none: (arg: number) => renderPrint(NONE, arg),
->>>>>>> 683fee37
         abs: Math.abs,
         min: Math.min,
         max: Math.max,
