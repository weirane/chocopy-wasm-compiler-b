
import { table } from 'console';
import { Stmt, Expr, Type, UniOp, BinOp, Literal, Program, FunDef, VarInit, Class, SourceLocation } from './ast';
import { NUM, BOOL, NONE, CLASS } from './utils';
import { emptyEnv } from './compiler';
import { TypeCheckError } from './error_reporting'

export type GlobalTypeEnv = {
  globals: Map<string, Type>,
  functions: Map<string, [Array<Type>, Type]>,
  classes: Map<string, [Map<string, Type>, Map<string, [Array<Type>, Type]>]>
}

export type LocalTypeEnv = {
  vars: Map<string, Type>,
  expectedRet: Type,
  actualRet: Type,
  topLevel: Boolean
}

const defaultGlobalFunctions = new Map();
defaultGlobalFunctions.set("abs", [[NUM], NUM]);
defaultGlobalFunctions.set("max", [[NUM, NUM], NUM]);
defaultGlobalFunctions.set("min", [[NUM, NUM], NUM]);
defaultGlobalFunctions.set("pow", [[NUM, NUM], NUM]);
defaultGlobalFunctions.set("print", [[CLASS("object")], NUM]);

export const defaultTypeEnv = {
  globals: new Map(),
  functions: defaultGlobalFunctions,
  classes: new Map(),
};

export function emptyGlobalTypeEnv() : GlobalTypeEnv {
  return {
    globals: new Map(),
    functions: new Map(),
    classes: new Map()
  };
}

export function emptyLocalTypeEnv() : LocalTypeEnv {
  return {
    vars: new Map(),
    expectedRet: NONE,
    actualRet: NONE,
    topLevel: true
  };
}

export type TypeError = {
  message: string
}

export function equalType(t1: Type, t2: Type) {
  return (
    t1 === t2 ||
    (t1.tag === "class" && t2.tag === "class" && t1.name === t2.name)
  );
}

export function isNoneOrClass(t: Type) {
  return t.tag === "none" || t.tag === "class";
}

export function isSubtype(env: GlobalTypeEnv, t1: Type, t2: Type): boolean {
  return equalType(t1, t2) || t1.tag === "none" && t2.tag === "class" 
}

export function isAssignable(env : GlobalTypeEnv, t1 : Type, t2 : Type) : boolean {
  return isSubtype(env, t1, t2);
}

export function join(env : GlobalTypeEnv, t1 : Type, t2 : Type) : Type {
  return NONE
}

export function augmentTEnv(env : GlobalTypeEnv, program : Program<SourceLocation>) : GlobalTypeEnv {
  const newGlobs = new Map(env.globals);
  const newFuns = new Map(env.functions);
  const newClasses = new Map(env.classes);
  program.inits.forEach(init => newGlobs.set(init.name, init.type));
  program.funs.forEach(fun => newFuns.set(fun.name, [fun.parameters.map(p => p.type), fun.ret]));
  program.classes.forEach(cls => {
    const fields = new Map();
    const methods = new Map();
    cls.fields.forEach(field => fields.set(field.name, field.type));
    cls.methods.forEach(method => methods.set(method.name, [method.parameters.map(p => p.type), method.ret]));
    newClasses.set(cls.name, [fields, methods]);
  });
  return { globals: newGlobs, functions: newFuns, classes: newClasses };
}

export function tc(env : GlobalTypeEnv, program : Program<SourceLocation>) : [Program<[Type, SourceLocation]>, GlobalTypeEnv] {
  const locals = emptyLocalTypeEnv();
  const newEnv = augmentTEnv(env, program);
  const tInits = program.inits.map(init => tcInit(env, init));
  const tDefs = program.funs.map(fun => tcDef(newEnv, fun));
  const tClasses = program.classes.map(cls => tcClass(newEnv, cls));

  // program.inits.forEach(init => env.globals.set(init.name, tcInit(init)));
  // program.funs.forEach(fun => env.functions.set(fun.name, [fun.parameters.map(p => p.type), fun.ret]));
  // program.funs.forEach(fun => tcDef(env, fun));
  // Strategy here is to allow tcBlock to populate the locals, then copy to the
  // global env afterwards (tcBlock changes locals)
  const tBody = tcBlock(newEnv, locals, program.stmts);
  var lastTyp : Type = NONE;
  if (tBody.length){
    lastTyp = tBody[tBody.length - 1].a[0];
  }
  // TODO(joe): check for assignment in existing env vs. new declaration
  // and look for assignment consistency
  for (let name of locals.vars.keys()) {
    newEnv.globals.set(name, locals.vars.get(name));
  }
  const aprogram: Program<[Type, SourceLocation]> = {a: [lastTyp, program.a], inits: tInits, funs: tDefs, classes: tClasses, stmts: tBody};
  return [aprogram, newEnv];
}

export function tcInit(env: GlobalTypeEnv, init : VarInit<SourceLocation>) : VarInit<[Type, SourceLocation]> {
  const valTyp = tcLiteral(init.value);
  if (isAssignable(env, valTyp, init.type)) {
    return {...init, a: [NONE, init.a]};
  } else {
    throw new TypeCheckError("Expected type `" + init.type + "`; got type `" + valTyp + "`");
  }
}

export function tcDef(env : GlobalTypeEnv, fun : FunDef<SourceLocation>) : FunDef<[Type, SourceLocation]> {
  var locals = emptyLocalTypeEnv();
  locals.expectedRet = fun.ret;
  locals.topLevel = false;
  fun.parameters.forEach(p => locals.vars.set(p.name, p.type));
  var tcinits: VarInit<[Type, SourceLocation]>[] = [];
  fun.inits.forEach(init => {
    const tcinit = tcInit(env, init);
    tcinits.push(tcinit);
    locals.vars.set(init.name, tcinit.type);
  });
  
  const tBody = tcBlock(env, locals, fun.body);
  if (!isAssignable(env, locals.actualRet, locals.expectedRet))
    throw new TypeCheckError(`expected return type of block: ${JSON.stringify(locals.expectedRet)} does not match actual return type: ${JSON.stringify(locals.actualRet)}`)
  return {...fun, a:[NONE, fun.a], body: tBody, inits: tcinits};
}

export function tcClass(env: GlobalTypeEnv, cls : Class<SourceLocation>) : Class<[Type, SourceLocation]> {
  const tFields = cls.fields.map(field => tcInit(env, field));
  const tMethods = cls.methods.map(method => tcDef(env, method));
  const init = cls.methods.find(method => method.name === "__init__") // we'll always find __init__
  if (init.parameters.length !== 1 || 
    init.parameters[0].name !== "self" ||
    !equalType(init.parameters[0].type, CLASS(cls.name)) ||
    init.ret !== NONE)
    throw new TypeCheckError("Cannot override __init__ type signature");
<<<<<<< HEAD
  return {a: NONE, name: cls.name, parents: cls.parents, fields: tFields, methods: tMethods};
=======
  return {a: [NONE, cls.a], name: cls.name, fields: tFields, methods: tMethods};
>>>>>>> 4500a195
}

export function tcBlock(env : GlobalTypeEnv, locals : LocalTypeEnv, stmts : Array<Stmt<SourceLocation>>) : Array<Stmt<[Type, SourceLocation]>> {
  var tStmts = stmts.map(stmt => tcStmt(env, locals, stmt));
  return tStmts;
}

export function tcStmt(env : GlobalTypeEnv, locals : LocalTypeEnv, stmt : Stmt<SourceLocation>) : Stmt<[Type, SourceLocation]> {
  switch(stmt.tag) {
    case "assign":
      const tValExpr = tcExpr(env, locals, stmt.value);
      var nameTyp;
      if (locals.vars.has(stmt.name)) {
        nameTyp = locals.vars.get(stmt.name);
      } else if (env.globals.has(stmt.name)) {
        nameTyp = env.globals.get(stmt.name);
      } else {
        throw new TypeCheckError("Unbound id: " + stmt.name);
      }
      if(!isAssignable(env, tValExpr.a[0], nameTyp)) 
        throw new TypeCheckError("Non-assignable types");
      return {a: [NONE, stmt.a], tag: stmt.tag, name: stmt.name, value: tValExpr};
    case "expr":
      const tExpr = tcExpr(env, locals, stmt.expr);
      return {a: tExpr.a, tag: stmt.tag, expr: tExpr};
    case "if":
      var tCond = tcExpr(env, locals, stmt.cond);
      const tThn = tcBlock(env, locals, stmt.thn);
      const thnTyp = locals.actualRet;
      locals.actualRet = NONE;
      const tEls = tcBlock(env, locals, stmt.els);
      const elsTyp = locals.actualRet;
      if (tCond.a[0] !== BOOL) 
        throw new TypeCheckError("Condition Expression Must be a bool");
      if (thnTyp !== elsTyp)
        locals.actualRet = { tag: "either", left: thnTyp, right: elsTyp }
      return {a: [thnTyp, stmt.a], tag: stmt.tag, cond: tCond, thn: tThn, els: tEls};
    case "return":
      if (locals.topLevel)
        throw new TypeCheckError("cannot return outside of functions");
      const tRet = tcExpr(env, locals, stmt.value);
      if (!isAssignable(env, tRet.a[0], locals.expectedRet)) 
        throw new TypeCheckError("expected return type `" + (locals.expectedRet as any).tag + "`; got type `" + (tRet.a as any).tag + "`");
      locals.actualRet = tRet.a[0];
      return {a: tRet.a, tag: stmt.tag, value:tRet};
    case "while":
      var tCond = tcExpr(env, locals, stmt.cond);
      const tBody = tcBlock(env, locals, stmt.body);
      if (!equalType(tCond.a[0], BOOL)) 
        throw new TypeCheckError("Condition Expression Must be a bool");
      return {a: [NONE, stmt.a], tag:stmt.tag, cond: tCond, body: tBody};
    case "pass":
      return {a: [NONE, stmt.a], tag: stmt.tag};
    case "field-assign":
      var tObj = tcExpr(env, locals, stmt.obj);
      const tVal = tcExpr(env, locals, stmt.value);
      if (tObj.a[0].tag !== "class") 
        throw new TypeCheckError("field assignments require an object");
      if (!env.classes.has(tObj.a[0].name)) 
        throw new TypeCheckError("field assignment on an unknown class");
      const [fields, _] = env.classes.get(tObj.a[0].name);
      if (!fields.has(stmt.field)) 
        throw new TypeCheckError(`could not find field ${stmt.field} in class ${tObj.a[0].name}`);
      if (!isAssignable(env, tVal.a[0], fields.get(stmt.field)))
        throw new TypeCheckError(`could not assign value of type: ${tVal.a}; field ${stmt.field} expected type: ${fields.get(stmt.field)}`);
      return {...stmt, a: [NONE, stmt.a], obj: tObj, value: tVal};
  }
}

export function tcExpr(env : GlobalTypeEnv, locals : LocalTypeEnv, expr : Expr<SourceLocation>) : Expr<[Type, SourceLocation]> {
  switch(expr.tag) {
    case "literal": 
      return {...expr, a: [tcLiteral(expr.value), expr.a]};
    case "binop":
      const tLeft = tcExpr(env, locals, expr.left);
      const tRight = tcExpr(env, locals, expr.right);
      const tBin = {...expr, left: tLeft, right: tRight};
      switch(expr.op) {
        case BinOp.Plus:
        case BinOp.Minus:
        case BinOp.Mul:
        case BinOp.IDiv:
        case BinOp.Mod:
          if(equalType(tLeft.a[0], NUM) && equalType(tRight.a[0], NUM)) { return {...tBin, a: [NUM, expr.a]}}
          else { throw new TypeCheckError("Type mismatch for numeric op" + expr.op); }
        case BinOp.Eq:
        case BinOp.Neq:
          if(tLeft.a[0].tag === "class" || tRight.a[0].tag === "class") throw new TypeCheckError("cannot apply operator '==' on class types")
          if(equalType(tLeft.a[0], tRight.a[0])) { return {...tBin, a: [BOOL, expr.a]} ; }
          else { throw new TypeCheckError("Type mismatch for op" + expr.op)}
        case BinOp.Lte:
        case BinOp.Gte:
        case BinOp.Lt:
        case BinOp.Gt:
          if(equalType(tLeft.a[0], NUM) && equalType(tRight.a[0], NUM)) { return {...tBin, a: [BOOL, expr.a]} ; }
          else { throw new TypeCheckError("Type mismatch for op" + expr.op) }
        case BinOp.And:
        case BinOp.Or:
          if(equalType(tLeft.a[0], BOOL) && equalType(tRight.a[0], BOOL)) { return {...tBin, a: [BOOL, expr.a]} ; }
          else { throw new TypeCheckError("Type mismatch for boolean op" + expr.op); }
        case BinOp.Is:
          if(!isNoneOrClass(tLeft.a[0]) || !isNoneOrClass(tRight.a[0]))
            throw new TypeCheckError("is operands must be objects");
          return {...tBin, a: [BOOL, expr.a]};
      }
    case "uniop":
      const tExpr = tcExpr(env, locals, expr.expr);
      const tUni = {...expr, a: tExpr.a, expr: tExpr}
      switch(expr.op) {
        case UniOp.Neg:
          if(equalType(tExpr.a[0], NUM)) { return tUni }
          else { throw new TypeCheckError("Type mismatch for op" + expr.op);}
        case UniOp.Not:
          if(equalType(tExpr.a[0], BOOL)) { return tUni }
          else { throw new TypeCheckError("Type mismatch for op" + expr.op);}
      }
    case "id":
      if (locals.vars.has(expr.name)) {
        return {...expr, a: [locals.vars.get(expr.name), expr.a]};
      } else if (env.globals.has(expr.name)) {
        return {...expr, a: [env.globals.get(expr.name), expr.a]};
      } else {
        throw new TypeCheckError("Unbound id: " + expr.name);
      }
    case "builtin1":
      if (expr.name === "print") {
        const tArg = tcExpr(env, locals, expr.arg);
        if(tArg.a && tArg.a.tag == "class") {
          throw new Error("TYPE ERROR: print can't be called on objects");
        }

        return {...expr, a: tArg.a, arg: tArg};
      } else if(env.functions.has(expr.name)) {
        const [[expectedArgTyp], retTyp] = env.functions.get(expr.name);
        const tArg = tcExpr(env, locals, expr.arg);
        
        if(isAssignable(env, tArg.a[0], expectedArgTyp)) {
          return {...expr, a: [retTyp, expr.a], arg: tArg};
        } else {
          throw new TypeError("Function call type mismatch: " + expr.name);
        }
      } else {
        throw new TypeError("Undefined function: " + expr.name);
      }
    case "builtin2":
      if(env.functions.has(expr.name)) {
        const [[leftTyp, rightTyp], retTyp] = env.functions.get(expr.name);
        const tLeftArg = tcExpr(env, locals, expr.left);
        const tRightArg = tcExpr(env, locals, expr.right);
        if(isAssignable(env, leftTyp, tLeftArg.a[0]) && isAssignable(env, rightTyp, tRightArg.a[0])) {
          return {...expr, a: [retTyp, expr.a], left: tLeftArg, right: tRightArg};
        } else {
          throw new TypeError("Function call type mismatch: " + expr.name);
        }
      } else {
        throw new TypeError("Undefined function: " + expr.name);
      }
    case "call":
      if(env.classes.has(expr.name)) {
        // surprise surprise this is actually a constructor
        const tConstruct : Expr<[Type, SourceLocation]> = { a: [CLASS(expr.name), expr.a], tag: "construct", name: expr.name };
        const [_, methods] = env.classes.get(expr.name);
        if (methods.has("__init__")) {
          const [initArgs, initRet] = methods.get("__init__");
          if (expr.arguments.length !== initArgs.length - 1)
            throw new TypeCheckError("__init__ didn't receive the correct number of arguments from the constructor");
          if (initRet !== NONE) 
            throw new TypeCheckError("__init__  must have a void return type");
          return tConstruct;
        } else {
          return tConstruct;
        }
      } else if(env.functions.has(expr.name)) {
        const [argTypes, retType] = env.functions.get(expr.name);
        const tArgs = expr.arguments.map(arg => tcExpr(env, locals, arg));
        console.log(tArgs);

        if(argTypes.length === expr.arguments.length &&
<<<<<<< HEAD
           tArgs.every((tArg, i) => isAssignable(env, tArg.a, argTypes[i]))) {
             return {...expr, a: retType, arguments: expr.arguments};
=======
           tArgs.every((tArg, i) => tArg.a[0] === argTypes[i])) {
             return {...expr, a: [retType, expr.a], arguments: tArgs};
>>>>>>> 4500a195
           } else {
            throw new TypeError("Function call type mismatch: " + expr.name);
           }
      } else {
        throw new TypeError("Undefined function: " + expr.name);
      }
    case "lookup":
      var tObj = tcExpr(env, locals, expr.obj);
      if (tObj.a[0].tag === "class") {
        if (env.classes.has(tObj.a[0].name)) {
          const [fields, _] = env.classes.get(tObj.a[0].name);
          if (fields.has(expr.field)) {
            return {...expr, a: [fields.get(expr.field), expr.a], obj: tObj};
          } else {
            throw new TypeCheckError(`could not found field ${expr.field} in class ${tObj.a[0].name}`);
          }
        } else {
          throw new TypeCheckError("field lookup on an unknown class");
        }
      } else {
        throw new TypeCheckError("field lookups require an object");
      }
    case "method-call":
      var tObj = tcExpr(env, locals, expr.obj);
      var tArgs = expr.arguments.map(arg => tcExpr(env, locals, arg));
      if (tObj.a[0].tag === "class") {
        if (env.classes.has(tObj.a[0].name)) {
          const [_, methods] = env.classes.get(tObj.a[0].name);
          if (methods.has(expr.method)) {
            const [methodArgs, methodRet] = methods.get(expr.method);
            const realArgs = [tObj].concat(tArgs);
            if(methodArgs.length === realArgs.length &&
              methodArgs.every((argTyp, i) => isAssignable(env, realArgs[i].a[0], argTyp))) {
                return {...expr, a: [methodRet, expr.a], obj: tObj, arguments: tArgs};
              } else {
               throw new TypeCheckError(`Method call type mismatch: ${expr.method} --- callArgs: ${JSON.stringify(realArgs)}, methodArgs: ${JSON.stringify(methodArgs)}` );
              }
          } else {
            throw new TypeCheckError(`could not found method ${expr.method} in class ${tObj.a[0].name}`);
          }
        } else {
          throw new TypeCheckError("method call on an unknown class");
        }
      } else {
        throw new TypeCheckError("method calls require an object");
      }
    default: throw new TypeCheckError(`unimplemented type checking for expr: ${expr}`);
  }
}

export function tcLiteral(literal : Literal) {
    switch(literal.tag) {
        case "bool": return BOOL;
        case "num": return NUM;
        case "none": return NONE;
    }
}<|MERGE_RESOLUTION|>--- conflicted
+++ resolved
@@ -153,11 +153,8 @@
     !equalType(init.parameters[0].type, CLASS(cls.name)) ||
     init.ret !== NONE)
     throw new TypeCheckError("Cannot override __init__ type signature");
-<<<<<<< HEAD
-  return {a: NONE, name: cls.name, parents: cls.parents, fields: tFields, methods: tMethods};
-=======
-  return {a: [NONE, cls.a], name: cls.name, fields: tFields, methods: tMethods};
->>>>>>> 4500a195
+
+  return {a: [NONE, cls.a], name: cls.name, parents: cls.parents, fields: tFields, methods: tMethods};
 }
 
 export function tcBlock(env : GlobalTypeEnv, locals : LocalTypeEnv, stmts : Array<Stmt<SourceLocation>>) : Array<Stmt<[Type, SourceLocation]>> {
@@ -285,7 +282,7 @@
     case "builtin1":
       if (expr.name === "print") {
         const tArg = tcExpr(env, locals, expr.arg);
-        if(tArg.a && tArg.a.tag == "class") {
+        if(tArg.a && tArg.a[0].tag == "class") {
           throw new Error("TYPE ERROR: print can't be called on objects");
         }
 
@@ -336,13 +333,8 @@
         console.log(tArgs);
 
         if(argTypes.length === expr.arguments.length &&
-<<<<<<< HEAD
-           tArgs.every((tArg, i) => isAssignable(env, tArg.a, argTypes[i]))) {
-             return {...expr, a: retType, arguments: expr.arguments};
-=======
-           tArgs.every((tArg, i) => tArg.a[0] === argTypes[i])) {
+           tArgs.every((tArg, i) => isAssignable(env, tArg.a[0], argTypes[i]))) {
              return {...expr, a: [retType, expr.a], arguments: tArgs};
->>>>>>> 4500a195
            } else {
             throw new TypeError("Function call type mismatch: " + expr.name);
            }
