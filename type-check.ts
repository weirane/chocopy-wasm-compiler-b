
import { table } from 'console';
import { Stmt, Expr, Type, UniOp, BinOp, Literal, Program, FunDef, VarInit, Class, SourceLocation } from './ast';
import { NUM, BOOL, NONE, CLASS } from './utils';
import { emptyEnv } from './compiler';
<<<<<<< HEAD
import { ElementFlags } from 'typescript';
import { typeCheck } from './tests/helpers.test';

// I ❤️ TypeScript: https://github.com/microsoft/TypeScript/issues/13965
export class TypeCheckError extends Error {
   __proto__: Error
   constructor(message?: string) {
    const trueProto = new.target.prototype;
    super("TYPE ERROR: " + message);

    // Alternatively use Object.setPrototypeOf if you have an ES6 environment.
    this.__proto__ = trueProto;
  } 
}
=======
import { TypeCheckError } from './error_reporting'
>>>>>>> 4500a195

export type GlobalTypeEnv = {
  globals: Map<string, Type>,
  functions: Map<string, [Array<Type>, Type]>,
  classes: Map<string, [Map<string, Type>, Map<string, [Array<Type>, Type]>]>
}

export type LocalTypeEnv = {
  vars: Map<string, Type>,
  expectedRet: Type,
  actualRet: Type,
  topLevel: Boolean
}

const defaultGlobalFunctions = new Map();
defaultGlobalFunctions.set("abs", [[NUM], NUM]);
defaultGlobalFunctions.set("max", [[NUM, NUM], NUM]);
defaultGlobalFunctions.set("min", [[NUM, NUM], NUM]);
defaultGlobalFunctions.set("pow", [[NUM, NUM], NUM]);
defaultGlobalFunctions.set("print", [[CLASS("object")], NUM]);

export const defaultTypeEnv = {
  globals: new Map(),
  functions: defaultGlobalFunctions,
  classes: new Map(),
};

export function emptyGlobalTypeEnv() : GlobalTypeEnv {
  return {
    globals: new Map(),
    functions: new Map(),
    classes: new Map()
  };
}

export function emptyLocalTypeEnv() : LocalTypeEnv {
  return {
    vars: new Map(),
    expectedRet: NONE,
    actualRet: NONE,
    topLevel: true
  };
}

export type TypeError = {
  message: string
}

export function equalType(t1: Type, t2: Type): boolean {
  return (
    t1 === t2 ||
    (t1.tag === "class" && t2.tag === "class" && t1.name === t2.name) ||
    (t1.tag === "list" && t2.tag === "list" && equalType(t1.type, t2.type))
  );
}

export function isNoneOrClass(t: Type) {
  return t.tag === "none" || t.tag === "class";
}

export function isSubtype(env: GlobalTypeEnv, t1: Type, t2: Type): boolean {
  return equalType(t1, t2) || t1.tag === "none" && (t2.tag === "class" || t2.tag === "list");
}
// t1: assignment value type, t2: expected type
export function isAssignable(env : GlobalTypeEnv, t1 : Type, t2 : Type) : boolean {
  return isSubtype(env, t1, t2);
}

export function join(env : GlobalTypeEnv, t1 : Type, t2 : Type) : Type {
  return NONE
}

export function augmentTEnv(env : GlobalTypeEnv, program : Program<SourceLocation>) : GlobalTypeEnv {
  const newGlobs = new Map(env.globals);
  const newFuns = new Map(env.functions);
  const newClasses = new Map(env.classes);
  program.inits.forEach(init => newGlobs.set(init.name, init.type));
  program.funs.forEach(fun => newFuns.set(fun.name, [fun.parameters.map(p => p.type), fun.ret]));
  program.classes.forEach(cls => {
    const fields = new Map();
    const methods = new Map();
    cls.fields.forEach(field => fields.set(field.name, field.type));
    cls.methods.forEach(method => methods.set(method.name, [method.parameters.map(p => p.type), method.ret]));
    newClasses.set(cls.name, [fields, methods]);
  });
  return { globals: newGlobs, functions: newFuns, classes: newClasses };
}

export function tc(env : GlobalTypeEnv, program : Program<SourceLocation>) : [Program<[Type, SourceLocation]>, GlobalTypeEnv] {
  const locals = emptyLocalTypeEnv();
  const newEnv = augmentTEnv(env, program);
  const tInits = program.inits.map(init => tcInit(env, init));
  const tDefs = program.funs.map(fun => tcDef(newEnv, fun));
  const tClasses = program.classes.map(cls => tcClass(newEnv, cls));

  // program.inits.forEach(init => env.globals.set(init.name, tcInit(init)));
  // program.funs.forEach(fun => env.functions.set(fun.name, [fun.parameters.map(p => p.type), fun.ret]));
  // program.funs.forEach(fun => tcDef(env, fun));
  // Strategy here is to allow tcBlock to populate the locals, then copy to the
  // global env afterwards (tcBlock changes locals)
  const tBody = tcBlock(newEnv, locals, program.stmts);
  var lastTyp : Type = NONE;
  if (tBody.length){
    lastTyp = tBody[tBody.length - 1].a[0];
  }
  // TODO(joe): check for assignment in existing env vs. new declaration
  // and look for assignment consistency
  for (let name of locals.vars.keys()) {
    newEnv.globals.set(name, locals.vars.get(name));
  }
  const aprogram: Program<[Type, SourceLocation]> = {a: [lastTyp, program.a], inits: tInits, funs: tDefs, classes: tClasses, stmts: tBody};
  return [aprogram, newEnv];
}

export function tcInit(env: GlobalTypeEnv, init : VarInit<SourceLocation>) : VarInit<[Type, SourceLocation]> {
  const valTyp = tcLiteral(init.value);
  if (isAssignable(env, valTyp, init.type)) {
    return {...init, a: [NONE, init.a]};
  } else {
    throw new TypeCheckError("Expected type `" + init.type + "`; got type `" + valTyp + "`");
  }
}

export function tcDef(env : GlobalTypeEnv, fun : FunDef<SourceLocation>) : FunDef<[Type, SourceLocation]> {
  var locals = emptyLocalTypeEnv();
  locals.expectedRet = fun.ret;
  locals.topLevel = false;
  fun.parameters.forEach(p => locals.vars.set(p.name, p.type));
  var tcinits: VarInit<[Type, SourceLocation]>[] = [];
  fun.inits.forEach(init => {
    const tcinit = tcInit(env, init);
    tcinits.push(tcinit);
    locals.vars.set(init.name, tcinit.type);
  });
  
  const tBody = tcBlock(env, locals, fun.body);
  if (!isAssignable(env, locals.actualRet, locals.expectedRet))
    throw new TypeCheckError(`expected return type of block: ${JSON.stringify(locals.expectedRet)} does not match actual return type: ${JSON.stringify(locals.actualRet)}`)
  return {...fun, a:[NONE, fun.a], body: tBody, inits: tcinits};
}

export function tcClass(env: GlobalTypeEnv, cls : Class<SourceLocation>) : Class<[Type, SourceLocation]> {
  const tFields = cls.fields.map(field => tcInit(env, field));
  const tMethods = cls.methods.map(method => tcDef(env, method));
  const init = cls.methods.find(method => method.name === "__init__") // we'll always find __init__
  if (init.parameters.length !== 1 || 
    init.parameters[0].name !== "self" ||
    !equalType(init.parameters[0].type, CLASS(cls.name)) ||
    init.ret !== NONE)
    throw new TypeCheckError("Cannot override __init__ type signature");
  return {a: [NONE, cls.a], name: cls.name, fields: tFields, methods: tMethods};
}

export function tcBlock(env : GlobalTypeEnv, locals : LocalTypeEnv, stmts : Array<Stmt<SourceLocation>>) : Array<Stmt<[Type, SourceLocation]>> {
  var tStmts = stmts.map(stmt => tcStmt(env, locals, stmt));
  return tStmts;
}

export function tcStmt(env : GlobalTypeEnv, locals : LocalTypeEnv, stmt : Stmt<SourceLocation>) : Stmt<[Type, SourceLocation]> {
  switch(stmt.tag) {
    case "assign":
      const tValExpr = tcExpr(env, locals, stmt.value);
      var nameTyp;
      if (locals.vars.has(stmt.name)) {
        nameTyp = locals.vars.get(stmt.name);
      } else if (env.globals.has(stmt.name)) {
        nameTyp = env.globals.get(stmt.name);
      } else {
        throw new TypeCheckError("Unbound id: " + stmt.name);
      }
      if(!isAssignable(env, tValExpr.a[0], nameTyp)) 
        throw new TypeCheckError("Non-assignable types");
      return {a: [NONE, stmt.a], tag: stmt.tag, name: stmt.name, value: tValExpr};
    case "expr":
      const tExpr = tcExpr(env, locals, stmt.expr);
      return {a: tExpr.a, tag: stmt.tag, expr: tExpr};
    case "if":
      var tCond = tcExpr(env, locals, stmt.cond);
      const tThn = tcBlock(env, locals, stmt.thn);
      const thnTyp = locals.actualRet;
      locals.actualRet = NONE;
      const tEls = tcBlock(env, locals, stmt.els);
      const elsTyp = locals.actualRet;
      if (tCond.a[0] !== BOOL) 
        throw new TypeCheckError("Condition Expression Must be a bool");
      if (thnTyp !== elsTyp)
        locals.actualRet = { tag: "either", left: thnTyp, right: elsTyp }
      return {a: [thnTyp, stmt.a], tag: stmt.tag, cond: tCond, thn: tThn, els: tEls};
    case "return":
      if (locals.topLevel)
        throw new TypeCheckError("cannot return outside of functions");
      const tRet = tcExpr(env, locals, stmt.value);
      if (!isAssignable(env, tRet.a[0], locals.expectedRet)) 
        throw new TypeCheckError("expected return type `" + (locals.expectedRet as any).tag + "`; got type `" + (tRet.a as any).tag + "`");
      locals.actualRet = tRet.a[0];
      return {a: tRet.a, tag: stmt.tag, value:tRet};
    case "while":
      var tCond = tcExpr(env, locals, stmt.cond);
      const tBody = tcBlock(env, locals, stmt.body);
      if (!equalType(tCond.a[0], BOOL)) 
        throw new TypeCheckError("Condition Expression Must be a bool");
      return {a: [NONE, stmt.a], tag:stmt.tag, cond: tCond, body: tBody};
    case "pass":
      return {a: [NONE, stmt.a], tag: stmt.tag};
    case "field-assign":
      var tObj = tcExpr(env, locals, stmt.obj);
      const tVal = tcExpr(env, locals, stmt.value);
      if (tObj.a[0].tag !== "class") 
        throw new TypeCheckError("field assignments require an object");
      if (!env.classes.has(tObj.a[0].name)) 
        throw new TypeCheckError("field assignment on an unknown class");
      const [fields, _] = env.classes.get(tObj.a[0].name);
      if (!fields.has(stmt.field)) 
        throw new TypeCheckError(`could not find field ${stmt.field} in class ${tObj.a[0].name}`);
      if (!isAssignable(env, tVal.a[0], fields.get(stmt.field)))
        throw new TypeCheckError(`could not assign value of type: ${tVal.a}; field ${stmt.field} expected type: ${fields.get(stmt.field)}`);
<<<<<<< HEAD
      return {...stmt, a: NONE, obj: tObj, value: tVal};
    case "index-assign":
      var typedObj = tcExpr(env, locals, stmt.obj);
      const typedIndex = tcExpr(env, locals, stmt.index);
      const typedVal = tcExpr(env, locals, stmt.value);
      if (typedObj.a.tag !== "list")
        throw new TypeCheckError("Index assignments require a list");
      if (typedIndex.a.tag !== "number")
        throw new TypeCheckError("Index needs to an number");
      if (!isAssignable(env, typedVal.a, typedObj.a.type))
        throw new TypeCheckError(`could not assign value of type: ${typedVal.a}; List expected type: ${typedObj.a.type}`);
      return { ...stmt, a: NONE, obj: typedObj, value: typedVal };
=======
      return {...stmt, a: [NONE, stmt.a], obj: tObj, value: tVal};
>>>>>>> 4500a195
  }
}

export function tcExpr(env : GlobalTypeEnv, locals : LocalTypeEnv, expr : Expr<SourceLocation>) : Expr<[Type, SourceLocation]> {
  switch(expr.tag) {
    case "literal": 
      return {...expr, a: [tcLiteral(expr.value), expr.a]};
    case "binop":
      const tLeft = tcExpr(env, locals, expr.left);
      const tRight = tcExpr(env, locals, expr.right);
      const tBin = {...expr, left: tLeft, right: tRight};
      switch(expr.op) {
        case BinOp.Plus:
        case BinOp.Minus:
        case BinOp.Mul:
        case BinOp.IDiv:
        case BinOp.Mod:
          if(equalType(tLeft.a[0], NUM) && equalType(tRight.a[0], NUM)) { return {...tBin, a: [NUM, expr.a]}}
          else { throw new TypeCheckError("Type mismatch for numeric op" + expr.op); }
        case BinOp.Eq:
        case BinOp.Neq:
          if(tLeft.a[0].tag === "class" || tRight.a[0].tag === "class") throw new TypeCheckError("cannot apply operator '==' on class types")
          if(equalType(tLeft.a[0], tRight.a[0])) { return {...tBin, a: [BOOL, expr.a]} ; }
          else { throw new TypeCheckError("Type mismatch for op" + expr.op)}
        case BinOp.Lte:
        case BinOp.Gte:
        case BinOp.Lt:
        case BinOp.Gt:
          if(equalType(tLeft.a[0], NUM) && equalType(tRight.a[0], NUM)) { return {...tBin, a: [BOOL, expr.a]} ; }
          else { throw new TypeCheckError("Type mismatch for op" + expr.op) }
        case BinOp.And:
        case BinOp.Or:
          if(equalType(tLeft.a[0], BOOL) && equalType(tRight.a[0], BOOL)) { return {...tBin, a: [BOOL, expr.a]} ; }
          else { throw new TypeCheckError("Type mismatch for boolean op" + expr.op); }
        case BinOp.Is:
          if(!isNoneOrClass(tLeft.a[0]) || !isNoneOrClass(tRight.a[0]))
            throw new TypeCheckError("is operands must be objects");
          return {...tBin, a: [BOOL, expr.a]};
      }
    case "uniop":
      const tExpr = tcExpr(env, locals, expr.expr);
      const tUni = {...expr, a: tExpr.a, expr: tExpr}
      switch(expr.op) {
        case UniOp.Neg:
          if(equalType(tExpr.a[0], NUM)) { return tUni }
          else { throw new TypeCheckError("Type mismatch for op" + expr.op);}
        case UniOp.Not:
          if(equalType(tExpr.a[0], BOOL)) { return tUni }
          else { throw new TypeCheckError("Type mismatch for op" + expr.op);}
      }
    case "id":
      if (locals.vars.has(expr.name)) {
        return {...expr, a: [locals.vars.get(expr.name), expr.a]};
      } else if (env.globals.has(expr.name)) {
        return {...expr, a: [env.globals.get(expr.name), expr.a]};
      } else {
        throw new TypeCheckError("Unbound id: " + expr.name);
      }
    case "builtin1":
      if (expr.name === "print") {
        const tArg = tcExpr(env, locals, expr.arg);
        return {...expr, a: tArg.a, arg: tArg};
      } else if(env.functions.has(expr.name)) {
        const [[expectedArgTyp], retTyp] = env.functions.get(expr.name);
        const tArg = tcExpr(env, locals, expr.arg);
        
        if(isAssignable(env, tArg.a[0], expectedArgTyp)) {
          return {...expr, a: [retTyp, expr.a], arg: tArg};
        } else {
          throw new TypeError("Function call type mismatch: " + expr.name);
        }
      } else {
        throw new TypeError("Undefined function: " + expr.name);
      }
    case "builtin2":
      if(env.functions.has(expr.name)) {
        const [[leftTyp, rightTyp], retTyp] = env.functions.get(expr.name);
        const tLeftArg = tcExpr(env, locals, expr.left);
        const tRightArg = tcExpr(env, locals, expr.right);
        if(isAssignable(env, leftTyp, tLeftArg.a[0]) && isAssignable(env, rightTyp, tRightArg.a[0])) {
          return {...expr, a: [retTyp, expr.a], left: tLeftArg, right: tRightArg};
        } else {
          throw new TypeError("Function call type mismatch: " + expr.name);
        }
      } else {
        throw new TypeError("Undefined function: " + expr.name);
      }

    case "listliteral":
      if(expr.elements.length == 0) {
        //TODO: figure out how to represent the type for empty listliteral
      }

      const elementsWithTypes: Array<Expr<Type>> = [];

      const checked0 = tcExpr(env, locals, expr.elements[0]);
      const proposedType = checked0.a; //type of the 1st element in list
      elementsWithTypes.push(checked0);

      //check that all other elements have the same type as the first element
      for(let i = 1; i < expr.elements.length; i++) {
        const checkedI = tcExpr(env, locals, expr.elements[i]);
        const elementType = checkedI.a;

        //TODO: update condition later to check for object type equality
        if(elementType !== proposedType) {
          throw new TypeError("List has incompatible types: " + elementType + " and " + proposedType);
        }

        elementsWithTypes.push(checkedI); //add expression w/ type annotation to new elements list
      }

      return {...expr, elements: elementsWithTypes, a: {tag: "list", type: proposedType}};
    case "index":
      const typedObj = tcExpr(env, locals, expr.obj);
      const typedIndex = tcExpr(env, locals, expr.index);
      if (typedObj.a.tag !== "list") {
        throw new TypeCheckError("Index must be applied on List or Map");
      }
      if (typedIndex.a.tag !== "number") {
        throw new TypeCheckError("Index must have number type");
      }
      return { ...expr, obj: typedObj, index: typedIndex };
    case "call":
      if(env.classes.has(expr.name)) {
        // surprise surprise this is actually a constructor
        const tConstruct : Expr<[Type, SourceLocation]> = { a: [CLASS(expr.name), expr.a], tag: "construct", name: expr.name };
        const [_, methods] = env.classes.get(expr.name);
        if (methods.has("__init__")) {
          const [initArgs, initRet] = methods.get("__init__");
          if (expr.arguments.length !== initArgs.length - 1)
            throw new TypeCheckError("__init__ didn't receive the correct number of arguments from the constructor");
          if (initRet !== NONE) 
            throw new TypeCheckError("__init__  must have a void return type");
          return tConstruct;
        } else {
          return tConstruct;
        }
      } else if(env.functions.has(expr.name)) {
        const [argTypes, retType] = env.functions.get(expr.name);
        const tArgs = expr.arguments.map(arg => tcExpr(env, locals, arg));

        if(argTypes.length === expr.arguments.length &&
           tArgs.every((tArg, i) => tArg.a[0] === argTypes[i])) {
             return {...expr, a: [retType, expr.a], arguments: tArgs};
           } else {
            throw new TypeError("Function call type mismatch: " + expr.name);
           }
      } else {
        throw new TypeError("Undefined function: " + expr.name);
      }
    case "lookup":
      var tObj = tcExpr(env, locals, expr.obj);
      if (tObj.a[0].tag === "class") {
        if (env.classes.has(tObj.a[0].name)) {
          const [fields, _] = env.classes.get(tObj.a[0].name);
          if (fields.has(expr.field)) {
            return {...expr, a: [fields.get(expr.field), expr.a], obj: tObj};
          } else {
            throw new TypeCheckError(`could not found field ${expr.field} in class ${tObj.a[0].name}`);
          }
        } else {
          throw new TypeCheckError("field lookup on an unknown class");
        }
      } else {
        throw new TypeCheckError("field lookups require an object");
      }
    case "method-call":
      var tObj = tcExpr(env, locals, expr.obj);
      var tArgs = expr.arguments.map(arg => tcExpr(env, locals, arg));
      if (tObj.a[0].tag === "class") {
        if (env.classes.has(tObj.a[0].name)) {
          const [_, methods] = env.classes.get(tObj.a[0].name);
          if (methods.has(expr.method)) {
            const [methodArgs, methodRet] = methods.get(expr.method);
            const realArgs = [tObj].concat(tArgs);
            if(methodArgs.length === realArgs.length &&
              methodArgs.every((argTyp, i) => isAssignable(env, realArgs[i].a[0], argTyp))) {
                return {...expr, a: [methodRet, expr.a], obj: tObj, arguments: tArgs};
              } else {
               throw new TypeCheckError(`Method call type mismatch: ${expr.method} --- callArgs: ${JSON.stringify(realArgs)}, methodArgs: ${JSON.stringify(methodArgs)}` );
              }
          } else {
            throw new TypeCheckError(`could not found method ${expr.method} in class ${tObj.a[0].name}`);
          }
        } else {
          throw new TypeCheckError("method call on an unknown class");
        }
      } else {
        throw new TypeCheckError("method calls require an object");
      }
    default: throw new TypeCheckError(`unimplemented type checking for expr: ${expr}`);
  }
}

export function tcLiteral(literal : Literal) {
    switch(literal.tag) {
        case "bool": return BOOL;
        case "num": return NUM;
        case "none": return NONE;
    }
}<|MERGE_RESOLUTION|>--- conflicted
+++ resolved
@@ -3,24 +3,7 @@
 import { Stmt, Expr, Type, UniOp, BinOp, Literal, Program, FunDef, VarInit, Class, SourceLocation } from './ast';
 import { NUM, BOOL, NONE, CLASS } from './utils';
 import { emptyEnv } from './compiler';
-<<<<<<< HEAD
-import { ElementFlags } from 'typescript';
-import { typeCheck } from './tests/helpers.test';
-
-// I ❤️ TypeScript: https://github.com/microsoft/TypeScript/issues/13965
-export class TypeCheckError extends Error {
-   __proto__: Error
-   constructor(message?: string) {
-    const trueProto = new.target.prototype;
-    super("TYPE ERROR: " + message);
-
-    // Alternatively use Object.setPrototypeOf if you have an ES6 environment.
-    this.__proto__ = trueProto;
-  } 
-}
-=======
 import { TypeCheckError } from './error_reporting'
->>>>>>> 4500a195
 
 export type GlobalTypeEnv = {
   globals: Map<string, Type>,
@@ -237,22 +220,18 @@
         throw new TypeCheckError(`could not find field ${stmt.field} in class ${tObj.a[0].name}`);
       if (!isAssignable(env, tVal.a[0], fields.get(stmt.field)))
         throw new TypeCheckError(`could not assign value of type: ${tVal.a}; field ${stmt.field} expected type: ${fields.get(stmt.field)}`);
-<<<<<<< HEAD
-      return {...stmt, a: NONE, obj: tObj, value: tVal};
+      return {...stmt, a: [NONE, stmt.a], obj: tObj, value: tVal};
     case "index-assign":
       var typedObj = tcExpr(env, locals, stmt.obj);
       const typedIndex = tcExpr(env, locals, stmt.index);
       const typedVal = tcExpr(env, locals, stmt.value);
-      if (typedObj.a.tag !== "list")
+      if (typedObj.a[0].tag !== "list")
         throw new TypeCheckError("Index assignments require a list");
-      if (typedIndex.a.tag !== "number")
+      if (typedIndex.a[0].tag !== "number")
         throw new TypeCheckError("Index needs to an number");
-      if (!isAssignable(env, typedVal.a, typedObj.a.type))
-        throw new TypeCheckError(`could not assign value of type: ${typedVal.a}; List expected type: ${typedObj.a.type}`);
-      return { ...stmt, a: NONE, obj: typedObj, value: typedVal };
-=======
-      return {...stmt, a: [NONE, stmt.a], obj: tObj, value: tVal};
->>>>>>> 4500a195
+      if (!isAssignable(env, typedVal.a[0], typedObj.a[0].type))
+        throw new TypeCheckError(`could not assign value of type: ${typedVal.a[0]}; List expected type: ${typedObj.a[0].type}`);
+      return { ...stmt, a: [NONE, stmt.a], obj: typedObj, index: typedIndex, value: typedVal };
   }
 }
 
@@ -346,16 +325,16 @@
         //TODO: figure out how to represent the type for empty listliteral
       }
 
-      const elementsWithTypes: Array<Expr<Type>> = [];
+      const elementsWithTypes: Array<Expr<[Type, SourceLocation]>> = [];
 
       const checked0 = tcExpr(env, locals, expr.elements[0]);
-      const proposedType = checked0.a; //type of the 1st element in list
+      const proposedType = checked0.a[0]; //type of the 1st element in list
       elementsWithTypes.push(checked0);
 
       //check that all other elements have the same type as the first element
       for(let i = 1; i < expr.elements.length; i++) {
         const checkedI = tcExpr(env, locals, expr.elements[i]);
-        const elementType = checkedI.a;
+        const elementType = checkedI.a[0];
 
         //TODO: update condition later to check for object type equality
         if(elementType !== proposedType) {
@@ -365,17 +344,17 @@
         elementsWithTypes.push(checkedI); //add expression w/ type annotation to new elements list
       }
 
-      return {...expr, elements: elementsWithTypes, a: {tag: "list", type: proposedType}};
+      return {...expr, elements: elementsWithTypes, a: [{tag: "list", type: proposedType}, expr.a]};
     case "index":
       const typedObj = tcExpr(env, locals, expr.obj);
       const typedIndex = tcExpr(env, locals, expr.index);
-      if (typedObj.a.tag !== "list") {
+      if (typedObj.a[0].tag !== "list") {
         throw new TypeCheckError("Index must be applied on List or Map");
       }
-      if (typedIndex.a.tag !== "number") {
+      if (typedIndex.a[0].tag !== "number") {
         throw new TypeCheckError("Index must have number type");
       }
-      return { ...expr, obj: typedObj, index: typedIndex };
+      return { ...expr, a: [NONE, expr.a], obj: typedObj, index: typedIndex }; // TODO: Index's a[0] should be the type of the elements in the list
     case "call":
       if(env.classes.has(expr.name)) {
         // surprise surprise this is actually a constructor
