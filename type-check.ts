--- conflicted
+++ resolved
@@ -4,11 +4,9 @@
 import { NUM, BOOL, NONE, CLASS } from './utils';
 import { emptyEnv } from './compiler';
 import { TypeCheckError } from './error_reporting'
-<<<<<<< HEAD
-import { IgnorePlugin } from 'webpack';
-=======
 import exp from 'constants';
 import { listenerCount } from 'process';
+import { IgnorePlugin } from 'webpack';
 
 const compvars : Map<string, [string, number]> = new Map();
 function generateCompvar(base : string) : string {
@@ -32,7 +30,6 @@
     return undefined;
   }
 }
->>>>>>> 26d249c2
 
 export type GlobalTypeEnv = {
   globals: Map<string, Type>,
